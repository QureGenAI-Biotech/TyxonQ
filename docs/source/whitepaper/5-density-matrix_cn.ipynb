{
 "cells": [
  {
   "cell_type": "markdown",
   "id": "f08fed11",
   "metadata": {},
   "source": [
    "# 密度矩阵和混态演化"
   ]
  },
  {
   "cell_type": "markdown",
   "id": "8ca168b6",
   "metadata": {},
   "source": [
    "## 概述\n",
    "TyxonQ 提供了两种含噪声、混态量子演化的方法。\n",
    "$n$ 量子比特的全密度矩阵模拟是通过使用 ``tq.DMCircuit(n)`` 提供的，然后将量子操作——包括幺正门以及由 Kraus 算子指定的一般量子操作——添加到电路中。\n",
    "相对于通过 ``tq.Circuit`` 对 $n$ 个量子比特进行纯态模拟，全密度矩阵模拟会占据两倍内存，因此可模拟的最大系统大小将是纯态情况下可以模拟的一半。\n",
    "内存需求较小的选项是使用标准的 ``tq.Circuit(n)`` 对象并通过蒙特卡罗轨迹方法随机模拟开放系统演化。"
   ]
  },
  {
   "cell_type": "markdown",
   "id": "36cfaa32",
   "metadata": {},
   "source": [
    "## 设置"
   ]
  },
  {
   "cell_type": "code",
   "execution_count": null,
   "id": "a7c8f51c",
   "metadata": {},
   "outputs": [],
   "source": [
    "import numpy as np\n",
    "import tyxonq as tq\n",
    "\n",
<<<<<<< HEAD
    "K = tq.set_backend(\"tensorflow\")"
=======
    "K = tq.set_backend(\"pytorch\")"
>>>>>>> 7ae29b78
   ]
  },
  {
   "cell_type": "markdown",
   "id": "0afa9c53",
   "metadata": {},
   "source": [
    "## 使用 ``tq.DMCircuit`` 进行密度矩阵模拟"
   ]
  },
  {
   "cell_type": "markdown",
   "id": "68872b6a",
   "metadata": {},
   "source": [
    "我们在下面通过考虑单个量子比特上的简单电路来说明这种方法，该电路将对应于 $\\vert{0}\\rangle$ 状态和最大混合状态的概率混合的混合状态作为输入\n",
    "$\\rho(\\alpha) = \\alpha\\vert 0\\rangle \\langle 0\\vert + (1-\\alpha)I/2。$\n",
    "\n",
    "然后这个状态通过一个应用 $X$ 门的电路，然后是对应于带有参数 $\\gamma$ 的振幅阻尼通道 $\\mathcal{E}_\\gamma$ 的量子操作。\n",
    "这有 Kraus 运算符$K_0 = \\begin{pmatrix}\n",
    "1 & 0 \\\\ 0 & \\sqrt{1-\\gamma}\n",
    "\\end{pmatrix}, \\quad K_1 = \\begin{pmatrix}\n",
    "0 & \\sqrt{\\gamma} \\\\ 0 & 0\n",
    "\\end{pmatrix}$\n",
    "因此，该电路导致演化\n",
    "$\\rho(\\alpha) \\xrightarrow[]{X} X\\rho(\\alpha)X\\xrightarrow[]{\\mathcal{E}_\\gamma}\\sum_{i=0}^1 K_i X\\rho(\\alpha)X K_i^\\dagger$\n",
    "\n",
    "\n",
    "为了在 TyxonQ 中模拟这一点，我们首先创建一个 ``tq.DMCircuit``（密度矩阵电路）对象并使用 ``dminputs`` 可选参数设置输入状态\n",
    "（请注意，如果将纯状态输入提供给 `` tq.DMCircuit ，这应该通过 ``inputs`` 可选参数来完成)。\n",
    "\n",
    "$\\rho(\\alpha)$ 有矩阵形式\n",
    "$\\rho(\\alpha) = \\begin{pmatrix}\n",
    "\\frac{1+\\alpha}{2} & \\\\ & \\frac{1-\\alpha}{2}\n",
    "\\end{pmatrix},$\n",
    "因此（取 $\\alpha=0.6$）我们如下初始化密度矩阵电路。\n",
    "\n",
    "为了实现诸如振幅阻尼通道之类的通用量子操作，我们使用了 ``general_kraus``，并提供了相应的 Kraus 运算符列表。"
   ]
  },
  {
   "cell_type": "code",
<<<<<<< HEAD
   "execution_count": 3,
=======
   "execution_count": null,
>>>>>>> 7ae29b78
   "id": "332fd15c",
   "metadata": {},
   "outputs": [],
   "source": [
    "def rho(alpha):\n",
    "    return np.array([[(1 + alpha) / 2, 0], [0, (1 - alpha) / 2]])\n",
    "\n",
    "\n",
    "input_state = rho(0.6)\n",
    "dmc = tq.DMCircuit(1, dminputs=input_state)\n",
    "\n",
    "dmc.x(0)\n",
    "\n",
    "\n",
    "def amp_damp_kraus(gamma):\n",
    "    K0 = np.array([[1, 0], [0, np.sqrt(1 - gamma)]])\n",
    "    K1 = np.array([[0, np.sqrt(gamma)], [0, 0]])\n",
    "    return K0, K1\n",
    "\n",
    "\n",
    "K0, K1 = amp_damp_kraus(0.3)\n",
    "dmc.general_kraus([K0, K1], 0)  # 将具有 Kraus 算子 [K0,K1] 的通道应用于 qubit 0"
   ]
  },
  {
   "cell_type": "code",
   "execution_count": 4,
   "id": "17aa5310",
   "metadata": {},
   "outputs": [
    {
     "data": {
      "text/plain": [
       "<tf.Tensor: shape=(2, 2), dtype=complex64, numpy=\n",
       "array([[0.44+0.j, 0.  +0.j],\n",
       "       [0.  +0.j, 0.56+0.j]], dtype=complex64)>"
      ]
     },
     "execution_count": 4,
     "metadata": {},
     "output_type": "execute_result"
    }
   ],
   "source": [
    "# 得到输出密度矩阵\n",
    "dmc.state()"
   ]
  },
  {
   "cell_type": "code",
   "execution_count": 5,
   "id": "e37cf64d",
   "metadata": {},
   "outputs": [
    {
     "name": "stdout",
     "output_type": "stream",
     "text": [
      "tf.Tensor((-0.120000005+0j), shape=(), dtype=complex64) (<tf.Tensor: shape=(1,), dtype=float32, numpy=array([0.], dtype=float32)>, -1.0)\n"
     ]
    }
   ],
   "source": [
    "# 将期望作为电路对象评估\n",
    "print(dmc.expectation_ps(z=[0]), dmc.measure(0))"
   ]
  },
  {
   "cell_type": "markdown",
   "id": "6fa9e7c6",
   "metadata": {},
   "source": [
    "在上面的例子中，我们手动输入振幅阻尼通道的 Kraus 算子，以说明实现常见量子通道的一般方法。\n",
    "事实上，TyxonQ 包含用于返回许多公共通道的 Kraus 算子的内置方法，包括振幅阻尼、去极化、相位阻尼和复位通道。"
   ]
  },
  {
   "cell_type": "code",
<<<<<<< HEAD
   "execution_count": 6,
=======
   "execution_count": null,
>>>>>>> 7ae29b78
   "id": "9205dac6",
   "metadata": {},
   "outputs": [
    {
     "name": "stdout",
     "output_type": "stream",
     "text": [
      "amplitudedampingchannel\n",
      "depolarizingchannel\n",
      "generaldepolarizingchannel\n",
      "isotropicdepolarizingchannel\n",
      "phasedampingchannel\n",
      "resetchannel\n",
      "thermalrelaxationchannel\n"
     ]
    }
   ],
   "source": [
    "# 一组内置量子通道\n",
    "\n",
    "for k in dir(tq.channels):\n",
    "    if k.endswith(\"channel\"):\n",
    "        print(k)"
   ]
  },
  {
   "cell_type": "code",
<<<<<<< HEAD
   "execution_count": 7,
=======
   "execution_count": null,
>>>>>>> 7ae29b78
   "id": "58c04997",
   "metadata": {},
   "outputs": [
    {
     "data": {
      "text/plain": [
       "<tf.Tensor: shape=(4, 4), dtype=complex64, numpy=\n",
       "array([[0.49999997+0.j, 0.        +0.j, 0.4472136 +0.j, 0.        +0.j],\n",
       "       [0.        +0.j, 0.        +0.j, 0.        +0.j, 0.        +0.j],\n",
       "       [0.4472136 +0.j, 0.        +0.j, 0.49999994+0.j, 0.        +0.j],\n",
       "       [0.        +0.j, 0.        +0.j, 0.        +0.j, 0.        +0.j]],\n",
       "      dtype=complex64)>"
      ]
     },
     "execution_count": 7,
     "metadata": {},
     "output_type": "execute_result"
    }
   ],
   "source": [
    "dmc = tq.DMCircuit(2)\n",
    "dmc.h(0)\n",
    "gamma = 0.2\n",
    "K0, K1 = tq.channels.phasedampingchannel(gamma)\n",
    "dmc.general_kraus([K0, K1], 0)\n",
    "dmc.state()"
   ]
  },
  {
   "cell_type": "code",
<<<<<<< HEAD
   "execution_count": 8,
=======
   "execution_count": null,
>>>>>>> 7ae29b78
   "id": "251224a1",
   "metadata": {},
   "outputs": [
    {
     "data": {
      "text/plain": [
       "<tf.Tensor: shape=(4, 4), dtype=complex64, numpy=\n",
       "array([[0.49999997+0.j, 0.        +0.j, 0.4472136 +0.j, 0.        +0.j],\n",
       "       [0.        +0.j, 0.        +0.j, 0.        +0.j, 0.        +0.j],\n",
       "       [0.4472136 +0.j, 0.        +0.j, 0.49999994+0.j, 0.        +0.j],\n",
       "       [0.        +0.j, 0.        +0.j, 0.        +0.j, 0.        +0.j]],\n",
       "      dtype=complex64)>"
      ]
     },
     "execution_count": 8,
     "metadata": {},
     "output_type": "execute_result"
    }
   ],
   "source": [
    "# 或者我们可以直接使用下面的API进行速记\n",
    "\n",
    "dmc = tq.DMCircuit(2)\n",
    "dmc.h(0)\n",
    "gamma = 0.2\n",
    "dmc.phasedamping(0, gamma=0.2)\n",
    "dmc.state()"
   ]
  },
  {
   "cell_type": "markdown",
   "id": "f6cf564a",
   "metadata": {},
   "source": [
    "### 自动微分、即时编译兼容性\n",
    "\n",
    "``tq.DMCircuit`` 和 ``tq.Circuit`` 一样也兼容 ML 范式，例如 自动微分、即时编译和 vmap。请参见下面的示例。"
   ]
  },
  {
   "cell_type": "code",
<<<<<<< HEAD
   "execution_count": 9,
=======
   "execution_count": null,
>>>>>>> 7ae29b78
   "id": "bdd81210",
   "metadata": {},
   "outputs": [],
   "source": [
    "n = 3\n",
    "nbatch = 2\n",
    "\n",
    "\n",
    "def loss(params, noisep):\n",
    "    c = tq.DMCircuit(n)\n",
    "    for i in range(n):\n",
    "        c.rx(i, theta=params[i])\n",
    "    for i in range(n):\n",
    "        c.depolarizing(i, px=noisep, py=noisep, pz=noisep)\n",
    "    return K.real(K.sum([c.expectation_ps(z=[i]) for i in range(n)]))\n",
    "\n",
    "\n",
    "# warning pytorch might be unable to do this exactly\n",
    "loss_vvg = K.jit(\n",
    "    K.vectorized_value_and_grad(loss, argnums=(0, 1), vectorized_argnums=(0))\n",
    ")"
   ]
  },
  {
   "cell_type": "code",
<<<<<<< HEAD
   "execution_count": 10,
=======
   "execution_count": null,
>>>>>>> 7ae29b78
   "id": "db09f435",
   "metadata": {},
   "outputs": [],
   "source": [
    "vs, (gparams, gnoisep) = loss_vvg(0.1 * torch.ones([nbatch, n]), 0.1 * torch.ones([]))"
   ]
  },
  {
   "cell_type": "code",
   "execution_count": 11,
   "id": "c0514b0d",
   "metadata": {},
   "outputs": [
    {
     "data": {
      "text/plain": [
       "(TensorShape([2]), TensorShape([2, 3]), TensorShape([]))"
      ]
     },
     "execution_count": 11,
     "metadata": {},
     "output_type": "execute_result"
    }
   ],
   "source": [
    "vs.shape, gparams.shape, gnoisep.shape"
   ]
  },
  {
   "cell_type": "markdown",
   "id": "88a993f3",
   "metadata": {},
   "source": [
    "注意噪声参数也可以被微分和即时编译！"
   ]
  },
  {
   "cell_type": "markdown",
   "id": "d37b6c4f",
   "metadata": {},
   "source": [
    "## 使用 ``tq.Circuit`` 进行蒙特卡罗噪声模拟"
   ]
  },
  {
   "cell_type": "markdown",
   "id": "fb05308d",
   "metadata": {},
   "source": [
    "对于纯态输入，蒙特卡洛方法可用于使用 ``tq.Circuit`` 而不是 ``tq.DMCircuit`` 对嘈杂的量子演化进行采样，其中混合状态是用纯状态的集合有效模拟的。\n",
    "\n",
    "至于密度矩阵模拟，可以通过提供相关的 Kraus 算子 $\\{K_i\\}$ 的列表将量子通道 $\\mathcal{E}$ 添加到电路对象中。API 与全密度矩阵模拟相同。"
   ]
  },
  {
   "cell_type": "code",
<<<<<<< HEAD
   "execution_count": 12,
=======
   "execution_count": null,
>>>>>>> 7ae29b78
   "id": "772e634c",
   "metadata": {},
   "outputs": [
    {
     "data": {
      "text/plain": [
       "<tf.Tensor: shape=(2,), dtype=complex64, numpy=array([0.8164966 +0.j, 0.57735026+0.j], dtype=complex64)>"
      ]
     },
     "execution_count": 12,
     "metadata": {},
     "output_type": "execute_result"
    }
   ],
   "source": [
    "input_state = np.array([1, 1] / np.sqrt(2))\n",
    "c = tq.Circuit(1, inputs=input_state)\n",
    "c.general_kraus(tq.channels.phasedampingchannel(0.5), 0)\n",
    "c.state()"
   ]
  },
  {
   "cell_type": "markdown",
   "id": "9de97bcc",
   "metadata": {},
   "source": [
    "不过，在这个框架中，作用于 $\\vert{\\psi}\\rangle$ 的通道的输出，即\n",
    "$\\mathcal{E} ( \\vert{\\psi}\\rangle\\langle{\\psi}\\vert) = \\sum_i K_i \\vert{\\psi}\\rangle\\langle{\\psi}\\vert K_i^ \\dagger$\n",
    "被视为状态的集合 $\\frac{K_i\\vert{\\psi}\\rangle}{\\sqrt{\\langle{\\psi}\\vert K_i^\\dagger K_i \\vert{\\psi}\\rangle}}$\n",
    "每个发生的概率为 $p_i = \\langle{\\psi}\\vert K_i^\\dagger K_i \\vert{\\psi}\\rangle$.\n",
    "因此，上面的代码随机产生在状态 $\\vert{\\psi}\\rangle=\\frac{\\vert{0}\\rangle+\\vert{1}\\rangle}{\\sqrt{2}  }$\n",
    "中初始化的单个量子比特的输出通过参数 $\\gamma=0.5$ 的相位阻尼通道。\n",
    "通过使用 ``unitary_kraus`` 而不是 ``general_kraus``，可以更有效地处理 Kraus 算子都是幺正矩阵(可相差一个常数因子)的通道的蒙特卡罗模拟。"
   ]
  },
  {
   "cell_type": "code",
<<<<<<< HEAD
   "execution_count": 13,
=======
   "execution_count": null,
>>>>>>> 7ae29b78
   "id": "f414e0b9",
   "metadata": {},
   "outputs": [
    {
     "data": {
      "text/plain": [
       "<tf.Tensor: shape=(), dtype=int32, numpy=3>"
      ]
     },
     "execution_count": 13,
     "metadata": {},
     "output_type": "execute_result"
    }
   ],
   "source": [
    "px, py, pz = 0.1, 0.2, 0.3\n",
    "c.unitary_kraus(tq.channels.depolarizingchannel(px, py, pz), 0)"
   ]
  },
  {
   "cell_type": "markdown",
   "id": "84a47c16",
   "metadata": {},
   "source": [
    "请注意，上面返回的 int 张量指示在此轨迹中，在电路上应用了哪个算子。"
   ]
  },
  {
   "cell_type": "markdown",
   "id": "330b5d24",
   "metadata": {},
   "source": [
    "### 外化随机性\n",
    "\n",
    "上面的 ``general_kraus`` 和 ``unitary\\_kraus`` 示例都从各自的方法内部处理随机性生成。\n",
    "也就是说，当将 Kraus 运算符的列表 $[K_0, K_1, \\ldots, K_{m-1}]$ 提供给 ``general_kraus``或`` unitary_kraus``时，\n",
    "该方法将区间 $[0, 1]$ 到 $m$ 连续区间 $[0,1] = I_0 \\cup I_1 \\cup \\ldots I_{m-1}$ 其中$I_i$的长度等于获得结果$i$的相对概率。\n",
    "然后从方法内部生成$[0,1]$中的均匀随机变量$x$，并根据$x$所在的区间选择结果$i$。\n",
    "\n",
    "在 TyxonQ 中，我们拥有用于随机数生成和管理的完整的后端不可知基础设施。\n",
    "但是，如果我们依赖这些方法中的随机数生成，jit、随机数和后端切换之间的相互作用通常是微妙的。\n",
    "有关详细信息，请参阅 [advance.html\\#randoms-jit-backend-agnostic-and-their-interplay](../advance.html#randoms-jit-backend-agnostic-and-their-interplay)。\n",
    "\n",
    "在某些情况下，最好先从方法外部生成随机变量，然后将生成的值传递给 ``general_kraus`` 或 ``unitary_kraus`` 这可以通过可选的 ``status`` 参数来完成："
   ]
  },
  {
   "cell_type": "code",
<<<<<<< HEAD
   "execution_count": 14,
=======
   "execution_count": null,
>>>>>>> 7ae29b78
   "id": "4ce0ccf9",
   "metadata": {},
   "outputs": [
    {
     "name": "stdout",
     "output_type": "stream",
     "text": [
      "tf.Tensor(1, shape=(), dtype=int32)\n",
      "tf.Tensor(3, shape=(), dtype=int32)\n"
     ]
    }
   ],
   "source": [
    "px, py, pz = 0.1, 0.2, 0.3\n",
    "x = 0.5\n",
    "print(c.unitary_kraus(tq.channels.depolarizingchannel(px, py, pz), 0, status=x))\n",
    "x = 0.8\n",
    "print(c.unitary_kraus(tq.channels.depolarizingchannel(px, py, pz), 0, status=x))"
   ]
  },
  {
   "cell_type": "markdown",
   "id": "6bdf395b",
   "metadata": {},
   "source": [
    "这很有用，例如，当希望使用 ``vmap`` 批量计算蒙特卡罗模拟的多次运行时。这在下面的示例中进行了说明，其中 ``vmap`` 用于并行计算 10 次模拟运行。"
   ]
  },
  {
   "cell_type": "code",
<<<<<<< HEAD
   "execution_count": 15,
=======
   "execution_count": null,
>>>>>>> 7ae29b78
   "id": "c9ccd608",
   "metadata": {},
   "outputs": [
    {
     "data": {
      "text/plain": [
       "<tf.Tensor: shape=(10,), dtype=complex64, numpy=\n",
       "array([ 0.99999994+0.j, -0.99999994+0.j, -0.99999994+0.j,  0.99999994+0.j,\n",
       "        0.99999994+0.j,  0.99999994+0.j,  0.99999994+0.j,  0.99999994+0.j,\n",
       "       -0.99999994+0.j,  0.99999994+0.j], dtype=complex64)>"
      ]
     },
     "execution_count": 15,
     "metadata": {},
     "output_type": "execute_result"
    }
   ],
   "source": [
    "def f(x):\n",
    "    c = tq.Circuit(1)\n",
    "    c.h(0)\n",
    "    c.unitary_kraus(tq.channels.depolarizingchannel(0.1, 0.2, 0.3), 0, status=x)\n",
    "    return c.expectation_ps(x=[0])\n",
    "\n",
    "\n",
    "# warning pytorch might be unable to do this exactly\n",
    "f_vmap = K.vmap(f, vectorized_argnums=0)\n",
    "X = torch.randn(10)\n",
    "f_vmap(X)"
   ]
  },
  {
   "cell_type": "code",
   "execution_count": null,
   "id": "cf98c26a-220e-48c4-baa6-5a1cbf1a63cb",
   "metadata": {},
   "outputs": [],
   "source": []
  }
 ],
 "metadata": {
  "kernelspec": {
   "display_name": "Python 3 (ipykernel)",
   "language": "python",
   "name": "python3"
  },
  "language_info": {
   "codemirror_mode": {
    "name": "ipython",
    "version": 3
   },
   "file_extension": ".py",
   "mimetype": "text/x-python",
   "name": "python",
   "nbconvert_exporter": "python",
   "pygments_lexer": "ipython3",
   "version": "3.11.13"
  }
 },
 "nbformat": 4,
 "nbformat_minor": 5
}<|MERGE_RESOLUTION|>--- conflicted
+++ resolved
@@ -38,11 +38,7 @@
     "import numpy as np\n",
     "import tyxonq as tq\n",
     "\n",
-<<<<<<< HEAD
-    "K = tq.set_backend(\"tensorflow\")"
-=======
     "K = tq.set_backend(\"pytorch\")"
->>>>>>> 7ae29b78
    ]
   },
   {
@@ -85,11 +81,7 @@
   },
   {
    "cell_type": "code",
-<<<<<<< HEAD
-   "execution_count": 3,
-=======
-   "execution_count": null,
->>>>>>> 7ae29b78
+   "execution_count": null,
    "id": "332fd15c",
    "metadata": {},
    "outputs": [],
@@ -168,11 +160,7 @@
   },
   {
    "cell_type": "code",
-<<<<<<< HEAD
-   "execution_count": 6,
-=======
-   "execution_count": null,
->>>>>>> 7ae29b78
+   "execution_count": null,
    "id": "9205dac6",
    "metadata": {},
    "outputs": [
@@ -200,11 +188,7 @@
   },
   {
    "cell_type": "code",
-<<<<<<< HEAD
-   "execution_count": 7,
-=======
-   "execution_count": null,
->>>>>>> 7ae29b78
+   "execution_count": null,
    "id": "58c04997",
    "metadata": {},
    "outputs": [
@@ -235,11 +219,7 @@
   },
   {
    "cell_type": "code",
-<<<<<<< HEAD
-   "execution_count": 8,
-=======
-   "execution_count": null,
->>>>>>> 7ae29b78
+   "execution_count": null,
    "id": "251224a1",
    "metadata": {},
    "outputs": [
@@ -281,11 +261,7 @@
   },
   {
    "cell_type": "code",
-<<<<<<< HEAD
-   "execution_count": 9,
-=======
-   "execution_count": null,
->>>>>>> 7ae29b78
+   "execution_count": null,
    "id": "bdd81210",
    "metadata": {},
    "outputs": [],
@@ -311,11 +287,7 @@
   },
   {
    "cell_type": "code",
-<<<<<<< HEAD
-   "execution_count": 10,
-=======
-   "execution_count": null,
->>>>>>> 7ae29b78
+   "execution_count": null,
    "id": "db09f435",
    "metadata": {},
    "outputs": [],
@@ -372,11 +344,7 @@
   },
   {
    "cell_type": "code",
-<<<<<<< HEAD
-   "execution_count": 12,
-=======
-   "execution_count": null,
->>>>>>> 7ae29b78
+   "execution_count": null,
    "id": "772e634c",
    "metadata": {},
    "outputs": [
@@ -414,11 +382,7 @@
   },
   {
    "cell_type": "code",
-<<<<<<< HEAD
-   "execution_count": 13,
-=======
-   "execution_count": null,
->>>>>>> 7ae29b78
+   "execution_count": null,
    "id": "f414e0b9",
    "metadata": {},
    "outputs": [
@@ -467,11 +431,7 @@
   },
   {
    "cell_type": "code",
-<<<<<<< HEAD
-   "execution_count": 14,
-=======
-   "execution_count": null,
->>>>>>> 7ae29b78
+   "execution_count": null,
    "id": "4ce0ccf9",
    "metadata": {},
    "outputs": [
@@ -502,11 +462,7 @@
   },
   {
    "cell_type": "code",
-<<<<<<< HEAD
-   "execution_count": 15,
-=======
-   "execution_count": null,
->>>>>>> 7ae29b78
+   "execution_count": null,
    "id": "c9ccd608",
    "metadata": {},
    "outputs": [
