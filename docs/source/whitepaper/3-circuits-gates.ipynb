--- conflicted
+++ resolved
@@ -37,11 +37,7 @@
     "import numpy as np\n",
     "import tyxonq as tq\n",
     "\n",
-<<<<<<< HEAD
-    "K = tq.set_backend(\"tensorflow\")"
-=======
     "K = tq.set_backend(\"numpy\")"
->>>>>>> 7ae29b78
    ]
   },
   {
@@ -85,11 +81,7 @@
   },
   {
    "cell_type": "code",
-<<<<<<< HEAD
-   "execution_count": 4,
-=======
    "execution_count": 26,
->>>>>>> 7ae29b78
    "id": "0f787d90",
    "metadata": {},
    "outputs": [],
@@ -114,31 +106,18 @@
   },
   {
    "cell_type": "code",
-<<<<<<< HEAD
-   "execution_count": 5,
-=======
    "execution_count": 27,
->>>>>>> 7ae29b78
    "id": "d6d889ef",
    "metadata": {},
    "outputs": [
     {
      "data": {
       "text/plain": [
-<<<<<<< HEAD
-       "<tf.Tensor: shape=(4,), dtype=complex128, numpy=\n",
-       "array([0.70357419+0.j        , 0.        -0.07059289j,\n",
-       "       0.        -0.07059289j, 0.70357419+0.j        ])>"
-      ]
-     },
-     "execution_count": 5,
-=======
        "array([0.70357419+0.j        , 0.        -0.07059289j,\n",
        "       0.        -0.07059289j, 0.70357419+0.j        ])"
       ]
      },
      "execution_count": 27,
->>>>>>> 7ae29b78
      "metadata": {},
      "output_type": "execute_result"
     }
@@ -157,31 +136,18 @@
   },
   {
    "cell_type": "code",
-<<<<<<< HEAD
-   "execution_count": 6,
-=======
    "execution_count": 28,
->>>>>>> 7ae29b78
    "id": "e83bf578",
    "metadata": {},
    "outputs": [
     {
      "data": {
       "text/plain": [
-<<<<<<< HEAD
-       "<tf.Tensor: shape=(2, 2), dtype=complex128, numpy=\n",
-       "array([[0.5+0.00000000e+00j, 0. +3.33942287e-18j],\n",
-       "       [0. -3.33942287e-18j, 0.5+0.00000000e+00j]])>"
-      ]
-     },
-     "execution_count": 6,
-=======
        "array([[0.5+0.00000000e+00j, 0. +2.41404955e-19j],\n",
        "       [0. -2.41404955e-19j, 0.5+0.00000000e+00j]])"
       ]
      },
      "execution_count": 28,
->>>>>>> 7ae29b78
      "metadata": {},
      "output_type": "execute_result"
     }
@@ -202,28 +168,17 @@
   },
   {
    "cell_type": "code",
-<<<<<<< HEAD
-   "execution_count": 7,
-=======
    "execution_count": 29,
->>>>>>> 7ae29b78
    "id": "ed144734",
    "metadata": {},
    "outputs": [
     {
      "data": {
       "text/plain": [
-<<<<<<< HEAD
-       "<tf.Tensor: shape=(), dtype=complex128, numpy=-0.07059288694840139j>"
-      ]
-     },
-     "execution_count": 7,
-=======
        "array(0.-0.07059289j)"
       ]
      },
      "execution_count": 29,
->>>>>>> 7ae29b78
      "metadata": {},
      "output_type": "execute_result"
     }
@@ -242,21 +197,13 @@
   },
   {
    "cell_type": "code",
-<<<<<<< HEAD
-   "execution_count": 8,
-=======
    "execution_count": 30,
->>>>>>> 7ae29b78
    "id": "aafe76f3",
    "metadata": {},
    "outputs": [
     {
      "data": {
       "text/plain": [
-<<<<<<< HEAD
-       "<tf.Tensor: shape=(4, 4), dtype=complex128, numpy=\n",
-=======
->>>>>>> 7ae29b78
        "array([[ 0.70357419+0.j        ,  0.        -0.07059289j,\n",
        "         0.70357419+0.j        ,  0.        -0.07059289j],\n",
        "       [ 0.        -0.07059289j,  0.70357419+0.j        ,\n",
@@ -264,17 +211,10 @@
        "       [ 0.        -0.07059289j,  0.70357419+0.j        ,\n",
        "         0.        +0.07059289j, -0.70357419+0.j        ],\n",
        "       [ 0.70357419+0.j        ,  0.        -0.07059289j,\n",
-<<<<<<< HEAD
-       "        -0.70357419+0.j        ,  0.        +0.07059289j]])>"
-      ]
-     },
-     "execution_count": 8,
-=======
        "        -0.70357419+0.j        ,  0.        +0.07059289j]])"
       ]
      },
      "execution_count": 30,
->>>>>>> 7ae29b78
      "metadata": {},
      "output_type": "execute_result"
     }
@@ -295,29 +235,17 @@
   },
   {
    "cell_type": "code",
-<<<<<<< HEAD
-   "execution_count": 9,
-=======
    "execution_count": 31,
->>>>>>> 7ae29b78
    "id": "cd64d8b8",
    "metadata": {},
    "outputs": [
     {
      "data": {
       "text/plain": [
-<<<<<<< HEAD
-       "(<tf.Tensor: shape=(2,), dtype=float64, numpy=array([1., 1.])>,\n",
-       " <tf.Tensor: shape=(), dtype=float64, numpy=0.4950166443122903>)"
-      ]
-     },
-     "execution_count": 9,
-=======
        "(array([1., 1.]), np.float64(0.4950166444603104))"
       ]
      },
      "execution_count": 31,
->>>>>>> 7ae29b78
      "metadata": {},
      "output_type": "execute_result"
     }
@@ -328,29 +256,17 @@
   },
   {
    "cell_type": "code",
-<<<<<<< HEAD
-   "execution_count": 10,
-=======
    "execution_count": 32,
->>>>>>> 7ae29b78
    "id": "224d9bdf",
    "metadata": {},
    "outputs": [
     {
      "data": {
       "text/plain": [
-<<<<<<< HEAD
-       "(<tf.Tensor: shape=(1,), dtype=float64, numpy=array([1.])>,\n",
-       " <tf.Tensor: shape=(), dtype=float64, numpy=0.5000000000000001>)"
-      ]
-     },
-     "execution_count": 10,
-=======
        "(array([0.]), np.float64(0.5))"
       ]
      },
      "execution_count": 32,
->>>>>>> 7ae29b78
      "metadata": {},
      "output_type": "execute_result"
     }
@@ -361,29 +277,17 @@
   },
   {
    "cell_type": "code",
-<<<<<<< HEAD
-   "execution_count": 11,
-=======
    "execution_count": 33,
->>>>>>> 7ae29b78
    "id": "3870a23a",
    "metadata": {},
    "outputs": [
     {
      "data": {
       "text/plain": [
-<<<<<<< HEAD
-       "(<tf.Tensor: shape=(2,), dtype=float64, numpy=array([1., 1.])>,\n",
-       " <tf.Tensor: shape=(), dtype=float64, numpy=0.4950166443122903>)"
-      ]
-     },
-     "execution_count": 11,
-=======
        "(array([1., 1.]), np.float64(0.4950166444603104))"
       ]
      },
      "execution_count": 33,
->>>>>>> 7ae29b78
      "metadata": {},
      "output_type": "execute_result"
     }
@@ -404,11 +308,7 @@
   },
   {
    "cell_type": "code",
-<<<<<<< HEAD
-   "execution_count": 12,
-=======
    "execution_count": 34,
->>>>>>> 7ae29b78
    "id": "e928bd7c",
    "metadata": {},
    "outputs": [
@@ -416,15 +316,9 @@
      "name": "stdout",
      "output_type": "stream",
      "text": [
-<<<<<<< HEAD
-      "tf.Tensor(1.2417935865603959e-19j, shape=(), dtype=complex128)\n",
-      "tf.Tensor((5.551115123125783e-17+0j), shape=(), dtype=complex128)\n",
-      "tf.Tensor((0.9800665772491607+0j), shape=(), dtype=complex128)\n"
-=======
       "0j\n",
       "0j\n",
       "(0.9800665778412415+0j)\n"
->>>>>>> 7ae29b78
      ]
     }
    ],
@@ -436,28 +330,17 @@
   },
   {
    "cell_type": "code",
-<<<<<<< HEAD
-   "execution_count": 13,
-=======
    "execution_count": 35,
->>>>>>> 7ae29b78
    "id": "ed8dfb67",
    "metadata": {},
    "outputs": [
     {
      "data": {
       "text/plain": [
-<<<<<<< HEAD
-       "<tf.Tensor: shape=(), dtype=complex128, numpy=(2.166172642609281e-17+2.4835871731207917e-19j)>"
-      ]
-     },
-     "execution_count": 13,
-=======
        "array(0.+0.j)"
       ]
      },
      "execution_count": 35,
->>>>>>> 7ae29b78
      "metadata": {},
      "output_type": "execute_result"
     }
@@ -478,28 +361,17 @@
   },
   {
    "cell_type": "code",
-<<<<<<< HEAD
-   "execution_count": 14,
-=======
    "execution_count": 36,
->>>>>>> 7ae29b78
    "id": "85971e20",
    "metadata": {},
    "outputs": [
     {
      "data": {
       "text/plain": [
-<<<<<<< HEAD
-       "<tf.Tensor: shape=(), dtype=complex128, numpy=1.2417935865603959e-19j>"
-      ]
-     },
-     "execution_count": 14,
-=======
        "array(0.-5.94767735e-18j)"
       ]
      },
      "execution_count": 36,
->>>>>>> 7ae29b78
      "metadata": {},
      "output_type": "execute_result"
     }
@@ -526,11 +398,7 @@
   },
   {
    "cell_type": "code",
-<<<<<<< HEAD
-   "execution_count": 15,
-=======
    "execution_count": 37,
->>>>>>> 7ae29b78
    "id": "2d36bfff",
    "metadata": {},
    "outputs": [
@@ -633,11 +501,7 @@
   },
   {
    "cell_type": "code",
-<<<<<<< HEAD
-   "execution_count": 16,
-=======
    "execution_count": 38,
->>>>>>> 7ae29b78
    "id": "5cbabd45",
    "metadata": {},
    "outputs": [
@@ -694,11 +558,7 @@
   },
   {
    "cell_type": "code",
-<<<<<<< HEAD
-   "execution_count": 17,
-=======
    "execution_count": 39,
->>>>>>> 7ae29b78
    "id": "9b968be1",
    "metadata": {},
    "outputs": [
@@ -868,11 +728,7 @@
   },
   {
    "cell_type": "code",
-<<<<<<< HEAD
-   "execution_count": 18,
-=======
    "execution_count": 40,
->>>>>>> 7ae29b78
    "id": "3e432d95",
    "metadata": {},
    "outputs": [],
@@ -892,11 +748,7 @@
   },
   {
    "cell_type": "code",
-<<<<<<< HEAD
-   "execution_count": 19,
-=======
    "execution_count": 41,
->>>>>>> 7ae29b78
    "id": "2e536a58",
    "metadata": {},
    "outputs": [],
@@ -914,11 +766,7 @@
   },
   {
    "cell_type": "code",
-<<<<<<< HEAD
-   "execution_count": 21,
-=======
    "execution_count": 42,
->>>>>>> 7ae29b78
    "id": "8b91ca7b",
    "metadata": {},
    "outputs": [],
@@ -937,11 +785,7 @@
   },
   {
    "cell_type": "code",
-<<<<<<< HEAD
-   "execution_count": 22,
-=======
    "execution_count": 43,
->>>>>>> 7ae29b78
    "id": "50d509e4",
    "metadata": {},
    "outputs": [],
@@ -976,11 +820,7 @@
   },
   {
    "cell_type": "code",
-<<<<<<< HEAD
-   "execution_count": 23,
-=======
    "execution_count": 44,
->>>>>>> 7ae29b78
    "id": "5dce4e2b",
    "metadata": {},
    "outputs": [],
@@ -998,11 +838,7 @@
   },
   {
    "cell_type": "code",
-<<<<<<< HEAD
-   "execution_count": 24,
-=======
    "execution_count": 45,
->>>>>>> 7ae29b78
    "id": "dcb563f1",
    "metadata": {},
    "outputs": [
@@ -1012,11 +848,7 @@
        "array([0.70710678+0.j, 0.70710678+0.j, 0.        +0.j, 0.        +0.j])"
       ]
      },
-<<<<<<< HEAD
-     "execution_count": 24,
-=======
      "execution_count": 45,
->>>>>>> 7ae29b78
      "metadata": {},
      "output_type": "execute_result"
     }
@@ -1047,11 +879,7 @@
   },
   {
    "cell_type": "code",
-<<<<<<< HEAD
-   "execution_count": 25,
-=======
    "execution_count": 46,
->>>>>>> 7ae29b78
    "id": "45f87a5e",
    "metadata": {},
    "outputs": [],
@@ -1064,11 +892,7 @@
   },
   {
    "cell_type": "code",
-<<<<<<< HEAD
-   "execution_count": 26,
-=======
    "execution_count": 47,
->>>>>>> 7ae29b78
    "id": "c1484dcd",
    "metadata": {},
    "outputs": [],
@@ -1078,11 +902,7 @@
   },
   {
    "cell_type": "code",
-<<<<<<< HEAD
-   "execution_count": 27,
-=======
    "execution_count": 48,
->>>>>>> 7ae29b78
    "id": "398c1861",
    "metadata": {
     "scrolled": true
@@ -1095,14 +915,8 @@
        "  'gate': Gate(\n",
        "      name: 'h',\n",
        "      tensor:\n",
-<<<<<<< HEAD
-       "          <tf.Tensor: shape=(2, 2), dtype=complex128, numpy=\n",
-       "          array([[ 0.70710678+0.j,  0.70710678+0.j],\n",
-       "                 [ 0.70710678+0.j, -0.70710678+0.j]])>,\n",
-=======
        "          array([[ 0.70710678+0.j,  0.70710678+0.j],\n",
        "                 [ 0.70710678+0.j, -0.70710678+0.j]]),\n",
->>>>>>> 7ae29b78
        "      edges: [\n",
        "          Edge('cnot'[3] -> 'h'[0] ),\n",
        "          Edge('h'[1] -> 'qb-0'[0] )\n",
@@ -1139,11 +953,7 @@
        "  'mpo': False}]"
       ]
      },
-<<<<<<< HEAD
-     "execution_count": 27,
-=======
      "execution_count": 48,
->>>>>>> 7ae29b78
      "metadata": {},
      "output_type": "execute_result"
     }
@@ -1164,11 +974,7 @@
   },
   {
    "cell_type": "code",
-<<<<<<< HEAD
-   "execution_count": 28,
-=======
    "execution_count": 49,
->>>>>>> 7ae29b78
    "id": "9a3394f3",
    "metadata": {},
    "outputs": [
@@ -1178,11 +984,7 @@
        "'\\\\begin{quantikz}\\n\\\\lstick{$\\\\ket{0}$}&\\\\gate{h} &\\\\targ{} &\\\\qw \\\\\\\\\\n\\\\lstick{$\\\\ket{0}$}&\\\\qw &\\\\ctrl{-1} &\\\\qw \\n\\\\end{quantikz}'"
       ]
      },
-<<<<<<< HEAD
-     "execution_count": 28,
-=======
      "execution_count": 49,
->>>>>>> 7ae29b78
      "metadata": {},
      "output_type": "execute_result"
     }
@@ -1201,11 +1003,7 @@
   },
   {
    "cell_type": "code",
-<<<<<<< HEAD
-   "execution_count": 29,
-=======
    "execution_count": 50,
->>>>>>> 7ae29b78
    "id": "f63d7baf",
    "metadata": {},
    "outputs": [
@@ -1216,11 +1014,7 @@
        "<Figure size 287.294x200.667 with 1 Axes>"
       ]
      },
-<<<<<<< HEAD
-     "execution_count": 29,
-=======
      "execution_count": 50,
->>>>>>> 7ae29b78
      "metadata": {},
      "output_type": "execute_result"
     }
