{
 "cells": [
  {
   "cell_type": "markdown",
   "id": "1dd80d43",
   "metadata": {},
   "source": [
    "# 梯度和变分优化"
   ]
  },
  {
   "cell_type": "markdown",
   "id": "66167c3f",
   "metadata": {},
   "source": [
    "## 概述\n",
    "\n",
    "TyxonQ 旨在使参数化量子门的优化变得简单、快速和方便。 在本说明中，我们回顾了如何获得电路梯度和运行变分优化。"
   ]
  },
  {
   "cell_type": "markdown",
   "id": "97754f01",
   "metadata": {},
   "source": [
    "## 设置"
   ]
  },
  {
   "cell_type": "code",
<<<<<<< HEAD
   "execution_count": 2,
=======
   "execution_count": null,
>>>>>>> 7ae29b78
   "id": "6af689b5",
   "metadata": {},
   "outputs": [],
   "source": [
    "import numpy as np\n",
    "import scipy.optimize as optimize\n",
<<<<<<< HEAD
    "import tensorflow as tf\n",
    "import tyxonq as tq\n",
    "\n",
    "K = tq.set_backend(\"tensorflow\")"
=======
    "import torch\n",
    "import tyxonq as tq\n",
    "\n",
    "K = tq.set_backend(\"pytorch\")"
>>>>>>> 7ae29b78
   ]
  },
  {
   "cell_type": "markdown",
   "id": "ba8d0487",
   "metadata": {},
   "source": [
    "## PQC(Parameterized Quantum Circuit)\n",
    "\n",
    "考虑一个作用于 $n$ 个量子比特的变分电路，由 $k$ 层组成，其中每一层包含相邻量子比特之间的参数化 $e^{i\\theta X\\otimes X}$ 门，\n",
    "然后是一系列参数化的单量子比特 $Z$ 和 $X$ 旋转。\n",
    "我们现在展示如何在 TyxonQ 中实现此类电路，以及如何使用机器学习后端之一轻松高效地计算损失函数和梯度。\n",
    "\n",
    "一般$n,k$的电路和参数集可以定义如下：:"
   ]
  },
  {
   "cell_type": "code",
<<<<<<< HEAD
   "execution_count": 3,
=======
   "execution_count": null,
>>>>>>> 7ae29b78
   "id": "21cef70c",
   "metadata": {},
   "outputs": [],
   "source": [
    "def qcircuit(n, k, params):\n",
    "    c = tq.Circuit(n)\n",
    "    for j in range(k):\n",
    "        for i in range(n - 1):\n",
    "            c.exp1(\n",
    "                i, i + 1, theta=params[j * (3 * n - 1) + i], unitary=tq.gates._xx_matrix\n",
    "            )\n",
    "        for i in range(n):\n",
    "            c.rz(i, theta=params[j * (3 * n - 1) + n - 1 + i])\n",
    "            c.rx(i, theta=params[j * (3 * n - 1) + 2 * n - 1 + i])\n",
    "    return c"
   ]
  },
  {
   "cell_type": "markdown",
   "id": "ae87b1a7",
   "metadata": {},
   "source": [
    "举个例子，我们取 $n=3, k=2$ ，设置 PyTorch 作为我们的后端，定义一个能量损失函数来最小化\n",
    "$$E = \\langle X_0 X_1\\rangle_\\theta + \\langle X_1 X_2\\rangle_\\theta.$$"
   ]
  },
  {
   "cell_type": "code",
   "execution_count": 4,
   "id": "c75e7d80",
   "metadata": {},
   "outputs": [],
   "source": [
    "n = 3\n",
    "k = 2\n",
    "\n",
    "\n",
    "def energy(params):\n",
    "    c = qcircuit(n, k, params)\n",
    "    e = c.expectation_ps(x=[0, 1]) + c.expectation_ps(x=[1, 2])\n",
    "    return K.real(e)"
   ]
  },
  {
   "cell_type": "markdown",
   "id": "08baf09f",
   "metadata": {},
   "source": [
    "## 梯度和即时编译"
   ]
  },
  {
   "cell_type": "markdown",
   "id": "2390d0c5",
   "metadata": {},
   "source": [
    "使用 ML(Machine Learning) 后端对自动微分的支持，我们现在可以快速计算能量和能量相对于参数的梯度。"
   ]
  },
  {
   "cell_type": "code",
   "execution_count": 5,
   "id": "5aedf3cc",
   "metadata": {},
   "outputs": [],
   "source": [
    "energy_val_grad = K.value_and_grad(energy)"
   ]
  },
  {
   "cell_type": "markdown",
   "id": "27da172d",
   "metadata": {},
   "source": [
    "这将创建一个函数，给定一组参数作为输入，返回能量和能量梯度。如果只需要梯度，则可以通过 ``K.grad(energy)`` 计算。\n",
    "虽然我们可以直接在一组参数上运行上述代码，但如果要对能量进行多次评估，则可以通过使用该函数的即时编译版本来节省大量时间。"
   ]
  },
  {
   "cell_type": "code",
   "execution_count": 6,
   "id": "0bd4f9da",
   "metadata": {},
   "outputs": [],
   "source": [
    "energy_val_grad_jit = K.jit(energy_val_grad)"
   ]
  },
  {
   "cell_type": "markdown",
   "id": "8bdff95f",
   "metadata": {},
   "source": [
    "使用 ``K.jit``，能量和梯度的初始评估可能需要更长的时间，但随后的评估将明显快于非 jitted 代码。\n",
    "我们建议始终使用 ``jit``，只要函数是 ``张量输入，张量输出`` 的形式，我们已经努力使电路模拟器的各个方面都与 JIT 兼容。"
   ]
  },
  {
   "cell_type": "markdown",
   "id": "50dbd1a5",
   "metadata": {},
   "source": [
    "## 通过 ML(Machine Learning)  后端进行优化\n",
    "\n",
    "有了可用的能量函数和梯度，参数的优化就很简单了。下面是一个如何通过随机梯度下降来做到这一点的例子。"
   ]
  },
  {
   "cell_type": "code",
<<<<<<< HEAD
   "execution_count": 8,
=======
   "execution_count": null,
>>>>>>> 7ae29b78
   "id": "1283344e",
   "metadata": {},
   "outputs": [
    {
     "name": "stdout",
     "output_type": "stream",
     "text": [
      "i=0, energy=-0.670495331287384\n",
      "i=10, energy=-1.2501306533813477\n",
      "i=20, energy=-1.4198601245880127\n",
      "i=30, energy=-1.5485260486602783\n",
      "i=40, energy=-1.6695808172225952\n",
      "i=50, energy=-1.7761402130126953\n",
      "i=60, energy=-1.8588359355926514\n",
      "i=70, energy=-1.915252923965454\n",
      "i=80, energy=-1.9499529600143433\n",
      "i=90, energy=-1.9699469804763794\n"
     ]
    }
   ],
   "source": [
    "learning_rate = 2e-2\n",
    "# warning pytorch might be unable to do this exactly\n",
    "params = torch.nn.Parameter(torch.randn(k * (3 * n - 1)))\n",
    "opt = torch.optim.SGD([params], lr=learning_rate)\n",
    "\n",
    "\n",
    "def grad_descent(params, i):\n",
    "    val, grad = energy_val_grad_jit(params)\n",
    "    params.grad = grad\n",
    "    opt.step()\n",
    "    if i % 10 == 0:\n",
    "        print(f\"i={i}, energy={val}\")\n",
    "    return params\n",
    "\n",
    "\n",
    "for i in range(100):\n",
    "    params = grad_descent(params, i)"
   ]
  },
  {
   "cell_type": "markdown",
   "id": "f97011f8",
   "metadata": {},
   "source": [
    "## 通过 Scipy 界面进行优化\n",
    "\n",
    "使用机器学习后端进行优化的另一种方法是使用 SciPy。\n",
    "这可以通过 ``scipy_interface`` API 调用来完成，并允许使用基于梯度（例如 BFGS）和非基于梯度（例如 COBYLA）的优化器，这在 ML(Machine Learning)  后端是不可用的。"
   ]
  },
  {
   "cell_type": "code",
<<<<<<< HEAD
   "execution_count": 9,
=======
   "execution_count": null,
>>>>>>> 7ae29b78
   "id": "b4cc8845",
   "metadata": {},
   "outputs": [
    {
     "data": {
      "text/plain": [
       "  message: CONVERGENCE: RELATIVE REDUCTION OF F <= FACTR*EPSMCH\n",
       "  success: True\n",
       "   status: 0\n",
       "      fun: -2.0000014305114746\n",
       "        x: [-7.126e-01 -2.315e+00 ...  1.007e+00  5.574e-01]\n",
       "      nit: 16\n",
       "      jac: [ 7.153e-05  1.353e-04 ...  0.000e+00  0.000e+00]\n",
       "     nfev: 50\n",
       "     njev: 50\n",
       " hess_inv: <16x16 LbfgsInvHessProduct with dtype=float64>"
      ]
     },
     "execution_count": 9,
     "metadata": {},
     "output_type": "execute_result"
    }
   ],
   "source": [
    "f_scipy = tq.interfaces.scipy_interface(energy, shape=[k * (3 * n - 1)], jit=True)\n",
<<<<<<< HEAD
    "params = K.implicit_randn(k * (3 * n - 1))\n",
=======
    "params = torch.randn(k * (3 * n - 1)).numpy()\n",
>>>>>>> 7ae29b78
    "r = optimize.minimize(f_scipy, params, method=\"L-BFGS-B\", jac=True)\n",
    "r"
   ]
  },
  {
   "cell_type": "markdown",
   "id": "6041d1e7",
   "metadata": {},
   "source": [
    "上面的第一行指定了要提供给要最小化的函数的参数的形状，这里是能量函数。\n",
    "``jit=True`` 参数会自动处理能量函数的即时编译。 通过将 ``gradient=False`` 参数提供给``scipy_interface``，同样可以有效地执行无梯度优化。"
   ]
  },
  {
   "cell_type": "code",
<<<<<<< HEAD
   "execution_count": 11,
=======
   "execution_count": null,
>>>>>>> 7ae29b78
   "id": "2f09d59e",
   "metadata": {},
   "outputs": [
    {
     "data": {
      "text/plain": [
       " message: Return from COBYLA because the trust region radius reaches its lower bound.\n",
       " success: True\n",
       "  status: 0\n",
       "     fun: -1.9999998807907104\n",
       "       x: [ 7.857e-01  7.854e-01 ...  2.270e-01  6.234e-01]\n",
       "    nfev: 278\n",
       "   maxcv: 0.0"
      ]
     },
     "execution_count": 11,
     "metadata": {},
     "output_type": "execute_result"
    }
   ],
   "source": [
    "f_scipy = tq.interfaces.scipy_interface(\n",
    "    energy, shape=[k * (3 * n - 1)], jit=True, gradient=False\n",
    ")\n",
    "params = torch.randn(k * (3 * n - 1)).numpy()\n",
    "r = optimize.minimize(f_scipy, params, method=\"COBYLA\")\n",
    "r"
   ]
  }
 ],
 "metadata": {
  "kernelspec": {
   "display_name": "Python 3 (ipykernel)",
   "language": "python",
   "name": "python3"
  },
  "language_info": {
   "codemirror_mode": {
    "name": "ipython",
    "version": 3
   },
   "file_extension": ".py",
   "mimetype": "text/x-python",
   "name": "python",
   "nbconvert_exporter": "python",
   "pygments_lexer": "ipython3",
   "version": "3.11.13"
  }
 },
 "nbformat": 4,
 "nbformat_minor": 5
}<|MERGE_RESOLUTION|>--- conflicted
+++ resolved
@@ -28,28 +28,17 @@
   },
   {
    "cell_type": "code",
-<<<<<<< HEAD
-   "execution_count": 2,
-=======
-   "execution_count": null,
->>>>>>> 7ae29b78
+   "execution_count": null,
    "id": "6af689b5",
    "metadata": {},
    "outputs": [],
    "source": [
     "import numpy as np\n",
     "import scipy.optimize as optimize\n",
-<<<<<<< HEAD
-    "import tensorflow as tf\n",
-    "import tyxonq as tq\n",
-    "\n",
-    "K = tq.set_backend(\"tensorflow\")"
-=======
     "import torch\n",
     "import tyxonq as tq\n",
     "\n",
     "K = tq.set_backend(\"pytorch\")"
->>>>>>> 7ae29b78
    ]
   },
   {
@@ -68,11 +57,7 @@
   },
   {
    "cell_type": "code",
-<<<<<<< HEAD
-   "execution_count": 3,
-=======
-   "execution_count": null,
->>>>>>> 7ae29b78
+   "execution_count": null,
    "id": "21cef70c",
    "metadata": {},
    "outputs": [],
@@ -182,11 +167,7 @@
   },
   {
    "cell_type": "code",
-<<<<<<< HEAD
-   "execution_count": 8,
-=======
-   "execution_count": null,
->>>>>>> 7ae29b78
+   "execution_count": null,
    "id": "1283344e",
    "metadata": {},
    "outputs": [
@@ -240,11 +221,7 @@
   },
   {
    "cell_type": "code",
-<<<<<<< HEAD
-   "execution_count": 9,
-=======
-   "execution_count": null,
->>>>>>> 7ae29b78
+   "execution_count": null,
    "id": "b4cc8845",
    "metadata": {},
    "outputs": [
@@ -270,11 +247,7 @@
    ],
    "source": [
     "f_scipy = tq.interfaces.scipy_interface(energy, shape=[k * (3 * n - 1)], jit=True)\n",
-<<<<<<< HEAD
-    "params = K.implicit_randn(k * (3 * n - 1))\n",
-=======
     "params = torch.randn(k * (3 * n - 1)).numpy()\n",
->>>>>>> 7ae29b78
     "r = optimize.minimize(f_scipy, params, method=\"L-BFGS-B\", jac=True)\n",
     "r"
    ]
@@ -290,11 +263,7 @@
   },
   {
    "cell_type": "code",
-<<<<<<< HEAD
-   "execution_count": 11,
-=======
-   "execution_count": null,
->>>>>>> 7ae29b78
+   "execution_count": null,
    "id": "2f09d59e",
    "metadata": {},
    "outputs": [
