{
 "cells": [
  {
   "cell_type": "markdown",
   "id": "578a4cb9",
   "metadata": {},
   "source": [
    "# 电路和门"
   ]
  },
  {
   "cell_type": "markdown",
   "id": "2f201125",
   "metadata": {},
   "source": [
    "## 概述\n",
    "\n",
    "在 TyxonQ 中，$n$ 量子比特上的量子电路——通过蒙特卡洛轨迹方法支持无噪声和有噪声的模拟——由“tq.Circuit(n)”API 创建。\n",
    "在这里，我们展示了如何创建基本电路，对它们应用门，并计算各种输出。"
   ]
  },
  {
   "cell_type": "markdown",
   "id": "c4eb555a",
   "metadata": {},
   "source": [
    "## 设置"
   ]
  },
  {
   "cell_type": "code",
   "execution_count": 6,
   "id": "761f6a48",
   "metadata": {},
   "outputs": [],
   "source": [
    "import inspect\n",
    "import numpy as np\n",
    "import tyxonq as tq"
   ]
  },
  {
   "cell_type": "code",
   "execution_count": 2,
   "id": "5bb0bb65-1029-4104-a008-c4868deabe14",
   "metadata": {},
   "outputs": [],
   "source": [
    "K = tq.set_backend(\"tensorflow\")"
   ]
  },
  {
   "cell_type": "markdown",
   "id": "b1be293e",
   "metadata": {},
   "source": [
    "在 TyxonQ 中，默认的运行时数据类型是 complex64，但如果需要更高的精度，可以按照如下设置"
   ]
  },
  {
   "cell_type": "code",
   "execution_count": 12,
   "id": "e51ef263",
   "metadata": {},
   "outputs": [
    {
     "data": {
      "text/plain": [
       "('complex128', 'float64')"
      ]
     },
     "execution_count": 12,
     "metadata": {},
     "output_type": "execute_result"
    }
   ],
   "source": [
    "tq.set_dtype(\"complex128\")"
   ]
  },
  {
   "cell_type": "markdown",
   "id": "50ff32b6",
   "metadata": {},
   "source": [
    "## 基本电路和输出\n",
    "\n",
    "量子电路按照可以如下构造。"
   ]
  },
  {
   "cell_type": "code",
<<<<<<< HEAD
   "execution_count": 4,
=======
   "execution_count": 7,
>>>>>>> 7ae29b78
   "id": "0f787d90",
   "metadata": {},
   "outputs": [],
   "source": [
    "c = tq.Circuit(2)\n",
    "c.h(0)\n",
    "c.cnot(0, 1)\n",
    "c.rx(1, theta=0.2)"
   ]
  },
  {
   "cell_type": "markdown",
   "id": "ef28386a",
   "metadata": {},
   "source": [
    "**输出：量子态**\n",
    "\n",
    "由此，可以计算各种输出。\n",
    "\n",
    "完整的波函数可以通过\n"
   ]
  },
  {
   "cell_type": "code",
   "execution_count": 15,
   "id": "d6d889ef",
   "metadata": {},
   "outputs": [
    {
     "data": {
      "text/plain": [
       "<tf.Tensor: shape=(4,), dtype=complex128, numpy=\n",
       "array([0.70357419+0.j        , 0.        -0.07059289j,\n",
       "       0.        -0.07059289j, 0.70357419+0.j        ])>"
      ]
     },
     "execution_count": 15,
     "metadata": {},
     "output_type": "execute_result"
    }
   ],
   "source": [
    "c.state()"
   ]
  },
  {
   "cell_type": "markdown",
   "id": "0ffea92d",
   "metadata": {},
   "source": [
    "全波函数也可用于生成部分比特上的约化密度矩阵\n"
   ]
  },
  {
   "cell_type": "code",
   "execution_count": 16,
   "id": "e83bf578",
   "metadata": {},
   "outputs": [
    {
     "data": {
      "text/plain": [
       "<tf.Tensor: shape=(2, 2), dtype=complex128, numpy=\n",
       "array([[0.5+0.00000000e+00j, 0. +3.33942287e-18j],\n",
       "       [0. -3.33942287e-18j, 0.5+0.00000000e+00j]])>"
      ]
     },
     "execution_count": 16,
     "metadata": {},
     "output_type": "execute_result"
    }
   ],
   "source": [
    "# 量子位 1 的约化密度矩阵\n",
    "s = c.state()\n",
    "tq.quantum.reduced_density_matrix(s, cut=[0])  # cut：要追踪的量子位索引列表"
   ]
  },
  {
   "cell_type": "markdown",
   "id": "bb8ea75d",
   "metadata": {},
   "source": [
    "通过将相应的位串值传递给 ``amplitude(振幅)`` 函数来计算单个基向量的振幅。例如，$\\vert{10}\\rangle$ 基向量的振幅由下式计算"
   ]
  },
  {
   "cell_type": "code",
   "execution_count": 17,
   "id": "ed144734",
   "metadata": {},
   "outputs": [
    {
     "data": {
      "text/plain": [
       "<tf.Tensor: shape=(), dtype=complex128, numpy=-0.07059288694840139j>"
      ]
     },
     "execution_count": 17,
     "metadata": {},
     "output_type": "execute_result"
    }
   ],
   "source": [
    "c.amplitude(\"10\")"
   ]
  },
  {
   "cell_type": "markdown",
   "id": "de0ca800",
   "metadata": {},
   "source": [
    "也可以输出对应整个量子电路的幺正矩阵。"
   ]
  },
  {
   "cell_type": "code",
   "execution_count": 18,
   "id": "aafe76f3",
   "metadata": {},
   "outputs": [
    {
     "data": {
      "text/plain": [
       "<tf.Tensor: shape=(4, 4), dtype=complex128, numpy=\n",
       "array([[ 0.70357419+0.j        ,  0.        -0.07059289j,\n",
       "         0.70357419+0.j        ,  0.        -0.07059289j],\n",
       "       [ 0.        -0.07059289j,  0.70357419+0.j        ,\n",
       "         0.        -0.07059289j,  0.70357419+0.j        ],\n",
       "       [ 0.        -0.07059289j,  0.70357419+0.j        ,\n",
       "         0.        +0.07059289j, -0.70357419+0.j        ],\n",
       "       [ 0.70357419+0.j        ,  0.        -0.07059289j,\n",
       "        -0.70357419+0.j        ,  0.        +0.07059289j]])>"
      ]
     },
     "execution_count": 18,
     "metadata": {},
     "output_type": "execute_result"
    }
   ],
   "source": [
    "c.matrix()"
   ]
  },
  {
   "cell_type": "markdown",
   "id": "e0534fdc",
   "metadata": {},
   "source": [
    "**输出：测量**\n",
    "\n",
    "可以使用以下 API 生成与所有 qubits 上的 $Z$-measurements 相对应的随机样本，\n",
    "该 API 将输出一个 $(\\text{bitstring}, \\text{probability})$ 元组，包括与测量结果对应的二进制字符串\n",
    "对所有量子比特的 Z 测量以及获得该结果的相关概率。可以使用“measure”命令对量子比特子集执行 Z 测量"
   ]
  },
  {
   "cell_type": "code",
   "execution_count": 19,
   "id": "cd64d8b8",
   "metadata": {},
   "outputs": [
    {
     "data": {
      "text/plain": [
       "(<tf.Tensor: shape=(2,), dtype=float64, numpy=array([1., 1.])>,\n",
       " <tf.Tensor: shape=(), dtype=float64, numpy=0.4950166443122903>)"
      ]
     },
     "execution_count": 19,
     "metadata": {},
     "output_type": "execute_result"
    }
   ],
   "source": [
    "c.sample()"
   ]
  },
  {
   "cell_type": "code",
   "execution_count": 20,
   "id": "224d9bdf",
   "metadata": {},
   "outputs": [
    {
     "data": {
      "text/plain": [
       "(<tf.Tensor: shape=(1,), dtype=float64, numpy=array([1.])>,\n",
       " <tf.Tensor: shape=(), dtype=float64, numpy=0.5000000000000001>)"
      ]
     },
     "execution_count": 20,
     "metadata": {},
     "output_type": "execute_result"
    }
   ],
   "source": [
    "c.measure(0, with_prob=True)"
   ]
  },
  {
   "cell_type": "code",
   "execution_count": 21,
   "id": "3870a23a",
   "metadata": {},
   "outputs": [
    {
     "data": {
      "text/plain": [
       "(<tf.Tensor: shape=(2,), dtype=float64, numpy=array([0., 0.])>,\n",
       " <tf.Tensor: shape=(), dtype=float64, numpy=0.49501664431229014>)"
      ]
     },
     "execution_count": 21,
     "metadata": {},
     "output_type": "execute_result"
    }
   ],
   "source": [
    "c.measure(0, 1, with_prob=True)"
   ]
  },
  {
   "cell_type": "markdown",
   "id": "b349ce80",
   "metadata": {},
   "source": [
    "**输出：期望**\n",
    "    \n",
    "期望值，例如 $\\langle X_0 \\rangle$、$\\langle X_1 + Z_1\\rangle$ 或 $\\langle Z_0 Z_1\\rangle$ 可以通过电路对象的 ${\\sf expectation}$ 方法计算"
   ]
  },
  {
   "cell_type": "code",
   "execution_count": 22,
   "id": "e928bd7c",
   "metadata": {},
   "outputs": [
    {
     "name": "stdout",
     "output_type": "stream",
     "text": [
      "tf.Tensor(1.2417935865603959e-19j, shape=(), dtype=complex128)\n",
      "tf.Tensor((5.551115123125783e-17+0j), shape=(), dtype=complex128)\n",
      "tf.Tensor((0.9800665772491607+0j), shape=(), dtype=complex128)\n"
     ]
    }
   ],
   "source": [
    "print(c.expectation([tq.gates.x(), [0]]))  # <X0>\n",
    "print(c.expectation([tq.gates.x() + tq.gates.z(), [1]]))  # <X1 + Z1>\n",
    "print(c.expectation([tq.gates.z(), [0]], [tq.gates.z(), [1]]))  # <Z0 Z1>"
   ]
  },
  {
   "cell_type": "code",
   "execution_count": 23,
   "id": "ed8dfb67",
   "metadata": {},
   "outputs": [
    {
     "data": {
      "text/plain": [
       "<tf.Tensor: shape=(), dtype=complex128, numpy=(2.166172642609281e-17+2.4835871731207917e-19j)>"
      ]
     },
     "execution_count": 23,
     "metadata": {},
     "output_type": "execute_result"
    }
   ],
   "source": [
    "# 用户定义运算符\n",
    "\n",
    "c.expectation([np.array([[3, 2], [2, -3]]), [0]])"
   ]
  },
  {
   "cell_type": "markdown",
   "id": "99a3ade6",
   "metadata": {},
   "source": [
    "而泡利字符串的期望，例如 $\\langle Z_0 X_1\\rangle$ 可以使用上面的 c.expectation 计算，TyxonQ 提供了另一种计算此类表达式的方法，\n",
    "这对于更长的 Pauli 字符串可能更方便，更长的 Pauli 字符串可以类似地通过提供与 $X,Y,Z$ 运算符作用的量子比特相对应的索引列表计算得到。"
   ]
  },
  {
   "cell_type": "code",
   "execution_count": 24,
   "id": "85971e20",
   "metadata": {},
   "outputs": [
    {
     "data": {
      "text/plain": [
       "<tf.Tensor: shape=(), dtype=complex128, numpy=1.2417935865603959e-19j>"
      ]
     },
     "execution_count": 24,
     "metadata": {},
     "output_type": "execute_result"
    }
   ],
   "source": [
    "c.expectation_ps(x=[1], z=[0])"
   ]
  },
  {
   "cell_type": "markdown",
   "id": "898b50b7",
   "metadata": {},
   "source": [
    "## 内置门"
   ]
  },
  {
   "cell_type": "markdown",
   "id": "3ad34c35",
   "metadata": {},
   "source": [
    "TyxonQ 为各种常见的量子门提供支持。完整列表如下。"
   ]
  },
  {
   "cell_type": "code",
   "execution_count": 25,
   "id": "2d36bfff",
   "metadata": {},
   "outputs": [
    {
     "name": "stdout",
     "output_type": "stream",
     "text": [
      "i\n",
      "[[1.+0.j 0.+0.j]\n",
      " [0.+0.j 1.+0.j]]\n",
      "x\n",
      "[[0.+0.j 1.+0.j]\n",
      " [1.+0.j 0.+0.j]]\n",
      "y\n",
      "[[0.+0.j 0.-1.j]\n",
      " [0.+1.j 0.+0.j]]\n",
      "z\n",
      "[[ 1.+0.j  0.+0.j]\n",
      " [ 0.+0.j -1.+0.j]]\n",
      "h\n",
      "[[ 0.70710678+0.j  0.70710678+0.j]\n",
      " [ 0.70710678+0.j -0.70710678+0.j]]\n",
      "t\n",
      "[[1.        +0.j         0.        +0.j        ]\n",
      " [0.        +0.j         0.70710678+0.70710678j]]\n",
      "s\n",
      "[[1.+0.j 0.+0.j]\n",
      " [0.+0.j 0.+1.j]]\n",
      "td\n",
      "[[1.        +0.j         0.        +0.j        ]\n",
      " [0.        +0.j         0.70710677-0.70710677j]]\n",
      "sd\n",
      "[[1.+0.j 0.+0.j]\n",
      " [0.+0.j 0.-1.j]]\n",
      "wroot\n",
      "[[ 0.70710678+0.j  -0.5       -0.5j]\n",
      " [ 0.5       -0.5j  0.70710678+0.j ]]\n",
      "cnot\n",
      "[[1.+0.j 0.+0.j 0.+0.j 0.+0.j]\n",
      " [0.+0.j 1.+0.j 0.+0.j 0.+0.j]\n",
      " [0.+0.j 0.+0.j 0.+0.j 1.+0.j]\n",
      " [0.+0.j 0.+0.j 1.+0.j 0.+0.j]]\n",
      "cz\n",
      "[[ 1.+0.j  0.+0.j  0.+0.j  0.+0.j]\n",
      " [ 0.+0.j  1.+0.j  0.+0.j  0.+0.j]\n",
      " [ 0.+0.j  0.+0.j  1.+0.j  0.+0.j]\n",
      " [ 0.+0.j  0.+0.j  0.+0.j -1.+0.j]]\n",
      "swap\n",
      "[[1.+0.j 0.+0.j 0.+0.j 0.+0.j]\n",
      " [0.+0.j 0.+0.j 1.+0.j 0.+0.j]\n",
      " [0.+0.j 1.+0.j 0.+0.j 0.+0.j]\n",
      " [0.+0.j 0.+0.j 0.+0.j 1.+0.j]]\n",
      "cy\n",
      "[[1.+0.j 0.+0.j 0.+0.j 0.+0.j]\n",
      " [0.+0.j 1.+0.j 0.+0.j 0.+0.j]\n",
      " [0.+0.j 0.+0.j 0.+0.j 0.-1.j]\n",
      " [0.+0.j 0.+0.j 0.+1.j 0.+0.j]]\n",
      "ox\n",
      "[[0.+0.j 1.+0.j 0.+0.j 0.+0.j]\n",
      " [1.+0.j 0.+0.j 0.+0.j 0.+0.j]\n",
      " [0.+0.j 0.+0.j 1.+0.j 0.+0.j]\n",
      " [0.+0.j 0.+0.j 0.+0.j 1.+0.j]]\n",
      "oy\n",
      "[[0.+0.j 0.-1.j 0.+0.j 0.+0.j]\n",
      " [0.+1.j 0.+0.j 0.+0.j 0.+0.j]\n",
      " [0.+0.j 0.+0.j 1.+0.j 0.+0.j]\n",
      " [0.+0.j 0.+0.j 0.+0.j 1.+0.j]]\n",
      "oz\n",
      "[[ 1.+0.j  0.+0.j  0.+0.j  0.+0.j]\n",
      " [ 0.+0.j -1.+0.j  0.+0.j  0.+0.j]\n",
      " [ 0.+0.j  0.+0.j  1.+0.j  0.+0.j]\n",
      " [ 0.+0.j  0.+0.j  0.+0.j  1.+0.j]]\n",
      "toffoli\n",
      "[[1.+0.j 0.+0.j 0.+0.j 0.+0.j 0.+0.j 0.+0.j 0.+0.j 0.+0.j]\n",
      " [0.+0.j 1.+0.j 0.+0.j 0.+0.j 0.+0.j 0.+0.j 0.+0.j 0.+0.j]\n",
      " [0.+0.j 0.+0.j 1.+0.j 0.+0.j 0.+0.j 0.+0.j 0.+0.j 0.+0.j]\n",
      " [0.+0.j 0.+0.j 0.+0.j 1.+0.j 0.+0.j 0.+0.j 0.+0.j 0.+0.j]\n",
      " [0.+0.j 0.+0.j 0.+0.j 0.+0.j 1.+0.j 0.+0.j 0.+0.j 0.+0.j]\n",
      " [0.+0.j 0.+0.j 0.+0.j 0.+0.j 0.+0.j 1.+0.j 0.+0.j 0.+0.j]\n",
      " [0.+0.j 0.+0.j 0.+0.j 0.+0.j 0.+0.j 0.+0.j 0.+0.j 1.+0.j]\n",
      " [0.+0.j 0.+0.j 0.+0.j 0.+0.j 0.+0.j 0.+0.j 1.+0.j 0.+0.j]]\n",
      "fredkin\n",
      "[[1.+0.j 0.+0.j 0.+0.j 0.+0.j 0.+0.j 0.+0.j 0.+0.j 0.+0.j]\n",
      " [0.+0.j 1.+0.j 0.+0.j 0.+0.j 0.+0.j 0.+0.j 0.+0.j 0.+0.j]\n",
      " [0.+0.j 0.+0.j 1.+0.j 0.+0.j 0.+0.j 0.+0.j 0.+0.j 0.+0.j]\n",
      " [0.+0.j 0.+0.j 0.+0.j 1.+0.j 0.+0.j 0.+0.j 0.+0.j 0.+0.j]\n",
      " [0.+0.j 0.+0.j 0.+0.j 0.+0.j 1.+0.j 0.+0.j 0.+0.j 0.+0.j]\n",
      " [0.+0.j 0.+0.j 0.+0.j 0.+0.j 0.+0.j 0.+0.j 1.+0.j 0.+0.j]\n",
      " [0.+0.j 0.+0.j 0.+0.j 0.+0.j 0.+0.j 1.+0.j 0.+0.j 0.+0.j]\n",
      " [0.+0.j 0.+0.j 0.+0.j 0.+0.j 0.+0.j 0.+0.j 0.+0.j 1.+0.j]]\n"
     ]
    }
   ],
   "source": [
    "for g in tq.Circuit.sgates:\n",
    "    gf = getattr(tq.gates, g)\n",
    "    print(g)\n",
    "    print(tq.gates.matrix_for_gate(gf()))"
   ]
  },
  {
   "cell_type": "code",
   "execution_count": 26,
   "id": "5cbabd45",
   "metadata": {},
   "outputs": [
    {
     "name": "stdout",
     "output_type": "stream",
     "text": [
      "r (theta: float = 0, alpha: float = 0, phi: float = 0) -> tyxonq.gates.Gate\n",
      "cr (theta: float = 0, alpha: float = 0, phi: float = 0) -> tyxonq.gates.Gate\n",
      "u (theta: float = 0, phi: float = 0, lbd: float = 0) -> tyxonq.gates.Gate\n",
      "cu (*args: Any, **kws: Any) -> Any\n",
      "rx (theta: float = 0) -> tyxonq.gates.Gate\n",
      "ry (theta: float = 0) -> tyxonq.gates.Gate\n",
      "rz (theta: float = 0) -> tyxonq.gates.Gate\n",
      "phase (theta: float = 0) -> tyxonq.gates.Gate\n",
      "rxx (*, unitary: Any = array([[0., 0., 0., 1.],\n",
      "       [0., 0., 1., 0.],\n",
      "       [0., 1., 0., 0.],\n",
      "       [1., 0., 0., 0.]]), theta: float, half: bool = True, name: str = 'none') -> tyxonq.gates.Gate\n",
      "ryy (*, unitary: Any = array([[ 0.+0.j,  0.-0.j,  0.-0.j, -1.+0.j],\n",
      "       [ 0.+0.j,  0.+0.j,  1.-0.j,  0.-0.j],\n",
      "       [ 0.+0.j,  1.-0.j,  0.+0.j,  0.-0.j],\n",
      "       [-1.+0.j,  0.+0.j,  0.+0.j,  0.+0.j]]), theta: float, half: bool = True, name: str = 'none') -> tyxonq.gates.Gate\n",
      "rzz (*, unitary: Any = array([[ 1.,  0.,  0.,  0.],\n",
      "       [ 0., -1.,  0., -0.],\n",
      "       [ 0.,  0., -1., -0.],\n",
      "       [ 0., -0., -0.,  1.]]), theta: float, half: bool = True, name: str = 'none') -> tyxonq.gates.Gate\n",
      "cphase (*args: Any, **kws: Any) -> Any\n",
      "crx (*args: Any, **kws: Any) -> Any\n",
      "cry (*args: Any, **kws: Any) -> Any\n",
      "crz (*args: Any, **kws: Any) -> Any\n",
      "orx (*args: Any, **kws: Any) -> Any\n",
      "ory (*args: Any, **kws: Any) -> Any\n",
      "orz (*args: Any, **kws: Any) -> Any\n",
      "iswap (theta: float = 1.0) -> tyxonq.gates.Gate\n",
      "any (unitary: Any, name: str = 'any') -> tyxonq.gates.Gate\n",
      "exp (unitary: Any, theta: float, name: str = 'none') -> tyxonq.gates.Gate\n",
      "exp1 (unitary: Any, theta: float, half: bool = False, name: str = 'none') -> tyxonq.gates.Gate\n"
     ]
    }
   ],
   "source": [
    "for g in tq.Circuit.vgates:\n",
    "    print(g, inspect.signature(getattr(tq.gates, g).f))"
   ]
  },
  {
   "cell_type": "markdown",
   "id": "41cc322f",
   "metadata": {},
   "source": [
    "此外，我们有如下内置矩阵"
   ]
  },
  {
   "cell_type": "code",
   "execution_count": 27,
   "id": "9b968be1",
   "metadata": {},
   "outputs": [
    {
     "name": "stdout",
     "output_type": "stream",
     "text": [
      "_cnot_matrix :\n",
      " [[1. 0. 0. 0.]\n",
      " [0. 1. 0. 0.]\n",
      " [0. 0. 0. 1.]\n",
      " [0. 0. 1. 0.]]\n",
      "_cy_matrix :\n",
      " [[ 1.+0.j  0.+0.j  0.+0.j  0.+0.j]\n",
      " [ 0.+0.j  1.+0.j  0.+0.j  0.+0.j]\n",
      " [ 0.+0.j  0.+0.j  0.+0.j -0.-1.j]\n",
      " [ 0.+0.j  0.+0.j  0.+1.j  0.+0.j]]\n",
      "_cz_matrix :\n",
      " [[ 1.  0.  0.  0.]\n",
      " [ 0.  1.  0.  0.]\n",
      " [ 0.  0.  1.  0.]\n",
      " [ 0.  0.  0. -1.]]\n",
      "_fredkin_matrix :\n",
      " [[1. 0. 0. 0. 0. 0. 0. 0.]\n",
      " [0. 1. 0. 0. 0. 0. 0. 0.]\n",
      " [0. 0. 1. 0. 0. 0. 0. 0.]\n",
      " [0. 0. 0. 1. 0. 0. 0. 0.]\n",
      " [0. 0. 0. 0. 1. 0. 0. 0.]\n",
      " [0. 0. 0. 0. 0. 0. 1. 0.]\n",
      " [0. 0. 0. 0. 0. 1. 0. 0.]\n",
      " [0. 0. 0. 0. 0. 0. 0. 1.]]\n",
      "_h_matrix :\n",
      " [[ 0.70710678  0.70710678]\n",
      " [ 0.70710678 -0.70710678]]\n",
      "_i_matrix :\n",
      " [[1. 0.]\n",
      " [0. 1.]]\n",
      "_ii_matrix :\n",
      " [[1. 0. 0. 0.]\n",
      " [0. 1. 0. 0.]\n",
      " [0. 0. 1. 0.]\n",
      " [0. 0. 0. 1.]]\n",
      "_ix_matrix :\n",
      " [[0. 1. 0. 0.]\n",
      " [1. 0. 0. 0.]\n",
      " [0. 0. 0. 1.]\n",
      " [0. 0. 1. 0.]]\n",
      "_iy_matrix :\n",
      " [[0.+0.j 0.-1.j 0.+0.j 0.-0.j]\n",
      " [0.+1.j 0.+0.j 0.+0.j 0.+0.j]\n",
      " [0.+0.j 0.-0.j 0.+0.j 0.-1.j]\n",
      " [0.+0.j 0.+0.j 0.+1.j 0.+0.j]]\n",
      "_iz_matrix :\n",
      " [[ 1.  0.  0.  0.]\n",
      " [ 0. -1.  0. -0.]\n",
      " [ 0.  0.  1.  0.]\n",
      " [ 0. -0.  0. -1.]]\n",
      "_s_matrix :\n",
      " [[1.+0.j 0.+0.j]\n",
      " [0.+0.j 0.+1.j]]\n",
      "_swap_matrix :\n",
      " [[1. 0. 0. 0.]\n",
      " [0. 0. 1. 0.]\n",
      " [0. 1. 0. 0.]\n",
      " [0. 0. 0. 1.]]\n",
      "_t_matrix :\n",
      " [[1.        +0.j         0.        +0.j        ]\n",
      " [0.        +0.j         0.70710678+0.70710678j]]\n",
      "_toffoli_matrix :\n",
      " [[1. 0. 0. 0. 0. 0. 0. 0.]\n",
      " [0. 1. 0. 0. 0. 0. 0. 0.]\n",
      " [0. 0. 1. 0. 0. 0. 0. 0.]\n",
      " [0. 0. 0. 1. 0. 0. 0. 0.]\n",
      " [0. 0. 0. 0. 1. 0. 0. 0.]\n",
      " [0. 0. 0. 0. 0. 1. 0. 0.]\n",
      " [0. 0. 0. 0. 0. 0. 0. 1.]\n",
      " [0. 0. 0. 0. 0. 0. 1. 0.]]\n",
      "_wroot_matrix :\n",
      " [[ 0.70710678+0.j  -0.5       -0.5j]\n",
      " [ 0.5       -0.5j  0.70710678+0.j ]]\n",
      "_x_matrix :\n",
      " [[0. 1.]\n",
      " [1. 0.]]\n",
      "_xi_matrix :\n",
      " [[0. 0. 1. 0.]\n",
      " [0. 0. 0. 1.]\n",
      " [1. 0. 0. 0.]\n",
      " [0. 1. 0. 0.]]\n",
      "_xx_matrix :\n",
      " [[0. 0. 0. 1.]\n",
      " [0. 0. 1. 0.]\n",
      " [0. 1. 0. 0.]\n",
      " [1. 0. 0. 0.]]\n",
      "_xy_matrix :\n",
      " [[0.+0.j 0.-0.j 0.+0.j 0.-1.j]\n",
      " [0.+0.j 0.+0.j 0.+1.j 0.+0.j]\n",
      " [0.+0.j 0.-1.j 0.+0.j 0.-0.j]\n",
      " [0.+1.j 0.+0.j 0.+0.j 0.+0.j]]\n",
      "_xz_matrix :\n",
      " [[ 0.  0.  1.  0.]\n",
      " [ 0. -0.  0. -1.]\n",
      " [ 1.  0.  0.  0.]\n",
      " [ 0. -1.  0. -0.]]\n",
      "_y_matrix :\n",
      " [[ 0.+0.j -0.-1.j]\n",
      " [ 0.+1.j  0.+0.j]]\n",
      "_yi_matrix :\n",
      " [[0.+0.j 0.+0.j 0.-1.j 0.-0.j]\n",
      " [0.+0.j 0.+0.j 0.-0.j 0.-1.j]\n",
      " [0.+1.j 0.+0.j 0.+0.j 0.+0.j]\n",
      " [0.+0.j 0.+1.j 0.+0.j 0.+0.j]]\n",
      "_yx_matrix :\n",
      " [[0.+0.j 0.+0.j 0.-0.j 0.-1.j]\n",
      " [0.+0.j 0.+0.j 0.-1.j 0.-0.j]\n",
      " [0.+0.j 0.+1.j 0.+0.j 0.+0.j]\n",
      " [0.+1.j 0.+0.j 0.+0.j 0.+0.j]]\n",
      "_yy_matrix :\n",
      " [[ 0.+0.j  0.-0.j  0.-0.j -1.+0.j]\n",
      " [ 0.+0.j  0.+0.j  1.-0.j  0.-0.j]\n",
      " [ 0.+0.j  1.-0.j  0.+0.j  0.-0.j]\n",
      " [-1.+0.j  0.+0.j  0.+0.j  0.+0.j]]\n",
      "_yz_matrix :\n",
      " [[ 0.+0.j  0.+0.j  0.-1.j  0.-0.j]\n",
      " [ 0.+0.j -0.+0.j  0.-0.j  0.+1.j]\n",
      " [ 0.+1.j  0.+0.j  0.+0.j  0.+0.j]\n",
      " [ 0.+0.j -0.-1.j  0.+0.j -0.+0.j]]\n",
      "_z_matrix :\n",
      " [[ 1.  0.]\n",
      " [ 0. -1.]]\n",
      "_zi_matrix :\n",
      " [[ 1.  0.  0.  0.]\n",
      " [ 0.  1.  0.  0.]\n",
      " [ 0.  0. -1. -0.]\n",
      " [ 0.  0. -0. -1.]]\n",
      "_zx_matrix :\n",
      " [[ 0.  1.  0.  0.]\n",
      " [ 1.  0.  0.  0.]\n",
      " [ 0.  0. -0. -1.]\n",
      " [ 0.  0. -1. -0.]]\n",
      "_zy_matrix :\n",
      " [[ 0.+0.j  0.-1.j  0.+0.j  0.-0.j]\n",
      " [ 0.+1.j  0.+0.j  0.+0.j  0.+0.j]\n",
      " [ 0.+0.j  0.-0.j -0.+0.j  0.+1.j]\n",
      " [ 0.+0.j  0.+0.j -0.-1.j -0.+0.j]]\n",
      "_zz_matrix :\n",
      " [[ 1.  0.  0.  0.]\n",
      " [ 0. -1.  0. -0.]\n",
      " [ 0.  0. -1. -0.]\n",
      " [ 0. -0. -0.  1.]]\n"
     ]
    }
   ],
   "source": [
    "for name in dir(tq.gates):\n",
    "    if name.endswith(\"_matrix\"):\n",
    "        print(name, \":\\n\", getattr(tq.gates, name))"
   ]
  },
  {
   "cell_type": "markdown",
   "id": "76a975be",
   "metadata": {},
   "source": [
    "**任意幺正** 用户定义的幺正门可以通过将其矩阵元素指定为数组来实现。例如，S 量子门 $S = \\begin{pmatrix} 1 & 0 \\\\ 0 & i\\end{pmatrix}$ -- 也可以通过调用 ``c.s()``\n",
    "直接添加可以实现为"
   ]
  },
  {
   "cell_type": "code",
   "execution_count": 28,
   "id": "3e432d95",
   "metadata": {},
   "outputs": [],
   "source": [
    "c.unitary(0, unitary=np.array([[1, 0], [0, 1j]]), name=\"S\")\n",
    "\n",
    "# 可选的名称参数指定当电路输出到 \\LaTeX 时如何显示此门"
   ]
  },
  {
   "cell_type": "markdown",
   "id": "3ab55dce",
   "metadata": {},
   "source": [
    "**指数门。** 形式为 $e^{i\\theta G}$ 的门，其中矩阵 $G$ 满足 $G^2 = I$ 允许通过 ``exp1`` 命令快速实现，例如， 双比特门 $e^{i\\theta Z\\otimes Z}$ 作用于量子比特 $0$ 和 $1$"
   ]
  },
  {
   "cell_type": "code",
   "execution_count": 29,
   "id": "2e536a58",
   "metadata": {},
   "outputs": [],
   "source": [
    "c.exp1(0, 1, theta=0.2, unitary=tq.gates._zz_matrix)"
   ]
  },
  {
   "cell_type": "markdown",
   "id": "1b4f5918",
   "metadata": {},
   "source": [
    "一般指数门，其中 $G^2\\neq 1$ 可以通过 ``exp`` 命令实现："
   ]
  },
  {
   "cell_type": "code",
   "execution_count": 31,
   "id": "8b91ca7b",
   "metadata": {},
   "outputs": [],
   "source": [
    "c.exp(0, theta=0.2, unitary=np.array([[2, 0], [0, 1]]))"
   ]
  },
  {
   "cell_type": "markdown",
   "id": "d041f1f1",
   "metadata": {},
   "source": [
    "**非幺正门。**\n",
    "TyxonQ 还支持非幺正门的应用，或者通过提供一个非幺正矩阵作为“c.unitary”的参数，或者通过提供一个复角 $\\theta$ 给指数门。"
   ]
  },
  {
   "cell_type": "code",
   "execution_count": 32,
   "id": "50d509e4",
   "metadata": {},
   "outputs": [],
   "source": [
    "c.unitary(0, unitary=np.array([[1, 2], [2, 3]]), name=\"non_unitary\")\n",
    "c.exp1(0, theta=0.2 + 1j, unitary=tq.gates._x_matrix)"
   ]
  },
  {
   "cell_type": "markdown",
   "id": "a8feb800",
   "metadata": {},
   "source": [
    "请注意，非幺正门将导致不再归一化的输出状态，因为归一化通常是不必要的并且需要额外的时间，这是可以避免的。"
   ]
  },
  {
   "cell_type": "markdown",
   "id": "4ce19540",
   "metadata": {},
   "source": [
    "## 指定输入状态和拼接电路"
   ]
  },
  {
   "cell_type": "markdown",
   "id": "e89da50d",
   "metadata": {},
   "source": [
    "默认情况下，量子电路应用于初始全零乘积状态。 可以通过将包含输入状态幅度的数组传递给“tq.Circuit”的可选“inputs”参数来设置任意初始状态。\n",
    "例如，最大纠缠态 $\\frac{\\vert{00}\\rangle+\\vert{11}\\rangle}{\\sqrt{2}}$ 可以如下输入。"
   ]
  },
  {
   "cell_type": "code",
   "execution_count": 33,
   "id": "5dce4e2b",
   "metadata": {},
   "outputs": [],
   "source": [
    "c1 = tq.Circuit(2, inputs=np.array([1, 0, 0, 1] / np.sqrt(2)))"
   ]
  },
  {
   "cell_type": "markdown",
   "id": "c7874007",
   "metadata": {},
   "source": [
    "作用于相同数量的量子比特的电路可以通过“c.append()”或“c.prepend()”命令组合在一起。\n",
    "通过上面定义的“c1”，我们可以创建一个新的电路“c2”，然后将它们组合在一起："
   ]
  },
  {
   "cell_type": "code",
   "execution_count": 34,
   "id": "dcb563f1",
   "metadata": {},
   "outputs": [
    {
     "data": {
      "text/plain": [
       "<tf.Tensor: shape=(4,), dtype=complex128, numpy=array([0.70710678+0.j, 0.70710678+0.j, 0.        +0.j, 0.        +0.j])>"
      ]
     },
     "execution_count": 34,
     "metadata": {},
     "output_type": "execute_result"
    }
   ],
   "source": [
    "c2 = tq.Circuit(2)\n",
    "c2.cnot(1, 0)\n",
    "\n",
    "c3 = c1.append(c2)\n",
    "c3.state()"
   ]
  },
  {
   "cell_type": "markdown",
   "id": "6b1ba8a8",
   "metadata": {},
   "source": [
    "## 电路变换和可视化"
   ]
  },
  {
   "cell_type": "markdown",
   "id": "4c5e26a9",
   "metadata": {},
   "source": [
    "``tq.Circuit`` 对象可以与 Qiskit ``QuantumCircuit`` 对象相互转换。"
   ]
  },
  {
   "cell_type": "code",
   "execution_count": 35,
   "id": "45f87a5e",
   "metadata": {},
   "outputs": [],
   "source": [
    "c = tq.Circuit(2)\n",
    "c.H(0)\n",
    "c.cnot(1, 0)\n",
    "cq = c.to_qiskit()"
   ]
  },
  {
   "cell_type": "code",
   "execution_count": 36,
   "id": "c1484dcd",
   "metadata": {},
   "outputs": [],
   "source": [
    "c1 = tq.Circuit.from_qiskit(cq)"
   ]
  },
  {
   "cell_type": "code",
   "execution_count": 37,
   "id": "398c1861",
   "metadata": {
    "scrolled": true
   },
   "outputs": [
    {
     "data": {
      "text/plain": [
       "[{'gatef': h,\n",
       "  'gate': Gate(\n",
       "      name: 'h',\n",
       "      tensor:\n",
       "          <tf.Tensor: shape=(2, 2), dtype=complex128, numpy=\n",
       "          array([[ 0.70710678+0.j,  0.70710678+0.j],\n",
       "                 [ 0.70710678+0.j, -0.70710678+0.j]])>,\n",
       "      edges: [\n",
       "          Edge('cnot'[3] -> 'h'[0] ),\n",
       "          Edge('h'[1] -> 'qb-0'[0] )\n",
       "      ]),\n",
       "  'index': (0,),\n",
       "  'name': 'h',\n",
       "  'split': None,\n",
       "  'mpo': False},\n",
       " {'gatef': cnot,\n",
       "  'gate': Gate(\n",
       "      name: 'cnot',\n",
       "      tensor:\n",
       "          <tf.Tensor: shape=(2, 2, 2, 2), dtype=complex128, numpy=\n",
       "          array([[[[1.+0.j, 0.+0.j],\n",
       "                   [0.+0.j, 0.+0.j]],\n",
       "          \n",
       "                  [[0.+0.j, 1.+0.j],\n",
       "                   [0.+0.j, 0.+0.j]]],\n",
       "          \n",
       "          \n",
       "                 [[[0.+0.j, 0.+0.j],\n",
       "                   [0.+0.j, 1.+0.j]],\n",
       "          \n",
       "                  [[0.+0.j, 0.+0.j],\n",
       "                   [1.+0.j, 0.+0.j]]]])>,\n",
       "      edges: [\n",
       "          Edge(Dangling Edge)[0],\n",
       "          Edge(Dangling Edge)[1],\n",
       "          Edge('cnot'[2] -> 'qb-1'[0] ),\n",
       "          Edge('cnot'[3] -> 'h'[0] )\n",
       "      ]),\n",
       "  'index': (1, 0),\n",
       "  'name': 'cnot',\n",
       "  'split': None,\n",
       "  'mpo': False}]"
      ]
     },
     "execution_count": 37,
     "metadata": {},
     "output_type": "execute_result"
    }
   ],
   "source": [
    "# 打印量子电路中间表示\n",
    "\n",
    "c1.to_qir()"
   ]
  },
  {
   "cell_type": "markdown",
   "id": "6ef7a8bd",
   "metadata": {},
   "source": [
    "有两种方法可以可视化 TyxonQ 中生成的量子电路。 第一种是使用 ``c.tex()`` 来获取 \\Latex quantikz 命令。"
   ]
  },
  {
   "cell_type": "code",
   "execution_count": 38,
   "id": "9a3394f3",
   "metadata": {},
   "outputs": [
    {
     "data": {
      "text/plain": [
       "'\\\\begin{quantikz}\\n\\\\lstick{$\\\\ket{0}$}&\\\\gate{h} &\\\\targ{} &\\\\qw \\\\\\\\\\n\\\\lstick{$\\\\ket{0}$}&\\\\qw &\\\\ctrl{-1} &\\\\qw \\n\\\\end{quantikz}'"
      ]
     },
     "execution_count": 38,
     "metadata": {},
     "output_type": "execute_result"
    }
   ],
   "source": [
    "c.tex()"
   ]
  },
  {
   "cell_type": "markdown",
   "id": "70dfb85d",
   "metadata": {},
   "source": [
    "第二种方法使用 [qiskit](https://qiskit.org/documentation/stubs/qiskit.circuit.QuantumCircuit.draw.html) 中的绘图功能。"
   ]
  },
  {
   "cell_type": "code",
   "execution_count": 5,
   "id": "0c522c6c",
   "metadata": {},
   "outputs": [],
   "source": [
    "import qiskit"
   ]
  },
  {
   "cell_type": "code",
   "execution_count": 6,
   "id": "568464dc",
   "metadata": {},
   "outputs": [
    {
     "data": {
      "text/plain": [
       "'2.1.1'"
      ]
     },
     "execution_count": 6,
     "metadata": {},
     "output_type": "execute_result"
    }
   ],
   "source": [
    "qiskit.__version__"
   ]
  },
  {
   "cell_type": "code",
<<<<<<< HEAD
   "execution_count": 7,
   "id": "917b2834-db97-43a9-8f76-cdfc9fe815e7",
=======
   "execution_count": 8,
   "id": "66df7586",
>>>>>>> 7ae29b78
   "metadata": {},
   "outputs": [
    {
     "data": {
      "image/png": "iVBORw0KGgoAAAANSUhEUgAAATEAAACuCAYAAABeIjpKAAAAOnRFWHRTb2Z0d2FyZQBNYXRwbG90bGliIHZlcnNpb24zLjEwLjUsIGh0dHBzOi8vbWF0cGxvdGxpYi5vcmcvWftoOwAAAAlwSFlzAAAPYQAAD2EBqD+naQAAEzdJREFUeJzt3XlUVFeeB/BvFSDFUkQWtUCQRUVBZYlIBJeMCibGpY2t0cQxTrceNaOR7jjUSTrdx2g6Y5h42mWMaUz3HNOJIdhqIoG0xoQkomMIiiYoW0RLWarUYglYLFpQ84cndBjKSEFVPW7x/Zzj8fDefe/+OMC37nvvvvdkJpPJBCIiQcmlLoCIqC8YYkQkNIYYEQmNIUZEQmOIEZHQGGJEJDSGGBEJjSFGREJjiBGR0BhiRCQ0hhgRCY0hRkRCY4gRkdAYYkQkNIYYEQmNIUZEQmOIEZHQGGJEJDSGGBEJjSFGREJjiBGR0BhiRCQ0hhgRCY0hRkRCY4gRkdAYYkQkNIYYEQmNIUZEQmOIEZHQGGJEJDSGGBEJjSFGREJjiBGR0BhiRCQ0hhgRCY0hRkRCY4gRkdCcpS6AujOZTEBbm9RlWMbVFTKZTOoqaABiiPVHbW0wPrVS6ios4nzwHUChkLoMGoB4OElEQmOIEZHQGGJEJDSGGBEJjSFGREJjiBGR0BhiRCQ0hhgRCY0hRkRCY4gRkdAYYkQkNIYYEQmNIUZEQnP4ENPr9VCr1Rg1ahQUCgWCgoKQkpICg8GAVatWQSaTYc+ePVKXSTZ252478s7p8FGuBsdOVaFSd1vqkshKHPpRPBcuXMCcOXOg0+ng4eGByMhI1NTUYPfu3aioqEBdXR0AICYmRtpCbeQr/U0kn/kSr0dG4YWRY822GfTxQTwx1B8fPTLNztXZh/ZWM/ZmluDtw2W4UdvSuVwmA+ZOC8Lzz0RidmKghBVSXznsSEyv12P+/PnQ6XTYtGkTtFotCgsLodPpkJaWhpycHBQUFEAmkyEqKkrqcskGzpfo8fDSj/DHfRe6BBgAmExA9slKPLbuONR/+ubegyhJSA4bYhs3bkRVVRU2bNiA7du3Q6lUdq5Tq9WIjo6G0WhESEgIvLy8JKyUbOHy9UbMXnccOn3LA9u+sb8Ir+w9b4eqyBYcMsRKSkqQmZkJPz8/bNu2zWybiRMnAgCio6O7LL969SoWLFgApVIJb29vPPvss6itrbV5zWRdL+0qgL6+tcftX913HprqJhtWRLbikCGWkZGBjo4OLF++HJ6enmbbuLm5AegaYk1NTZgxYwaqqqqQkZGBffv2IS8vD/PmzUNHR4ddareF5vZ26NvazP5zRDU3Dfgw95pF25hMQPqhUhtVRLbkkCf2c3NzAQAzZsy4b5uqqioAXUNs3759qK6uxsmTJzFixAgAQGBgIBITE5GVlYWFCxfarmgb2lp2CVvLLkldht28/8kVtLdbfo5r/9HvsS1lkg0qIltyyBC7du3ep3BwcLDZ9UajEadPnwbQNcSys7MxderUzgADgISEBISFheHjjz/udYjFxcVBp9P1uL2bXI7imIRe9WXO6hFh+GVAkNl1c77+yip9hIeHo6WfjFYb3OcAiskWb6fTt2B44AjI0D++j4FEpVLh7NmzvdrWIUPMYDAAAFpazJ/UzczMhF6vh1KpRGhoaOfy4uJiLFmypFv7cePGobi4uNf16HQ6VFdX97i9u5MTENPr7roZ5emJWUOGWW+HZtTU1KC5vd2mffSYfxPQyxcv1VRXAwwxoThkiKlUKtTX16OwsBAJCV1HNFqtFqmpqQCAqKioLu9KrK+vx+DBg7vtz8fHB2VlZX2qxxJucvFOVQYEBPSbkViTogONvdhO3tEI/+H+Vq+HHszSv5GfcsgQS0pKQklJCdLS0pCcnIzw8HAAQEFBAVasWAG9Xg/AfpNcLR0mm1pbhXvvZHl5OWT95L2T2lvNGDH7AxgtPC/24pppeG3jb21UFdmKeB/5PaBWq+Hr64vKykqMGzcOEyZMwOjRoxEfH4+wsDDMnDkTQPfpFd7e3mhoaOi2v7q6Ovj4+NijdLIC/yHuWJQUYtE2crkMaxaPsU1BZFMOGWKBgYHIy8vD3LlzoVAooNFo4OPjg/T0dOTk5KC8vBxA9xCLiIgwe+6ruLgYERERdqmdrOP1lEkY6tPzkeErz8UiOED54IbU7zhkiAH3Aik7OxtNTU1oampCfn4+1qxZA4PBAI1GA7lcjvHjx3fZZt68eTh16lTn9AsAyM/PR0VFBebPn2/vb4H6IDRQiRP75iBgqPsD2/5udTR+vybG9kWRTchMA+ymsfz8fEyePBljxoxBaWnXyY2NjY2YMGEC/Pz8sGXLFrS2tkKtVmPIkCE4c+YM5HY64S7iOTHng+/0m3NiP3WztgXph0qR/vdSVN9s7rJu0awQbHg6AjPiAySqjqzBYUdi91NUVASg+6EkAHh5eSE3Nxf+/v5YtmwZVq9ejcTERGRnZ9stwMi6hvq64Q9rY6E5thT/++48+D7kCgBQ+SpweMcsBpgDcMirkz/n50IMAEaOHIns7Gx7lkR24OwsR0L0MChcnQAATk78UHIUA+4n+aAQIyKxDLiR2I/3VRKRYxhwIzEiciwMMSISGkOMiITGECMioTHEiEhoDDEiEhpDjIiExhAjIqExxIhIaAwxIhIaQ4yIhDbg7p0UgqsrnA++I3UVlnF1lboCGqAYYv2QTCYD+uEDBon6Ix5OEpHQGGJEJDSGGBEJjSFGREJjiBGR0BhiRCQ0hhgRCY0hRkRCY4gRkdAYYkQkNIYYEQmNIUZEQmOIEZHQGGJEJDSGGBEJjSFGREJjiBGR0PhkV6J+yGQywdjSJnUZFnF2c733VGJ792v3HonogYwtbTgw8l+lLsMiyyveg4u7/R+rzsNJIhIaQ4yIhMYQIyKhMcSISGgMMSISGq9OkkPT6ZtxrliPc8W1uFLVhLof7k1baGi6g//5sBwTI30RGeYNFxd+nouKIUYOp7XNiEMnNNibWYIz394028bQYsSqzXkAAG+vQfj1wnA8tzQCI4O87FkqWYHMZDKZpC6CyBpMJhPey76MTdu/wa361l7tY9njYdj94mQM8XGzcnWWudvcynliPcSRGDkE7a1mrNlyCtknK/u0nw+OXcHn+TXY+3IiFs8OtVJ19qNKGIfHj2zpsuyuoQWNV7SoOHQSJX/9BKb2Domqsw2GGAmv5EoDktf8A9U3m62yv1v1rVjyH7nYvC4Wm5+LleRWmr66ciQPVbmFgEwGtyGDMWrJo4jf8m94aPRwnElNl7o8q2KIkdDKNT/gX36dg5t1vTt8/Dlb/nweJhOwZf3DVt+3rdUWXcWVw3mdX5ftP44n83Yh/JlZKHw9A221jRJWZ128JEPCut18F0+sP26TAPvR1vTzOJBz2Wb7txdjSxtuFX4PmVwOr+BhUpdjVQwxEtaLOwtQUdlk0TYFGQtQeWIZCjIW9Hib57edgfaWdQ5VpaQMuRdebQ23Ja7EugZEiOn1eqjVaowaNQoKhQJBQUFISUmBwWDAqlWrIJPJsGfPHqnLJAt8dVaLNz8osXg7lZ87Aod5QOXn3uNt6hvvYN2rpy3uS0rOboPg6qOEq68XBo8dgUf+czV8J4ThVuH3aLyilbo8q3L4c2IXLlzAnDlzoNPp4OHhgcjISNTU1GD37t2oqKhAXV0dACAmJkbaQskiW/983q79ZX15HRdKaxEz1teu/fZWrHoZYtXLuizT5HyN/Jf+IlFFtuPQIzG9Xo/58+dDp9Nh06ZN0Gq1KCwshE6nQ1paGnJyclBQUACZTIaoqCipy6UeKr3agNxv7D+aeOug5SM/qZS9+ymOP7UFJ5a/hrOvvovWuiZ4+Puive1OZxv5IGf84ssdiEpZ1GXbqTvXI+nAy/YuudccOsQ2btyIqqoqbNiwAdu3b4dSqexcp1arER0dDaPRiJCQEHh5caa2KPYdKpWk3/eyK9BkuPPghv1A4xUdtHlFqM49j4t7j+Lzla/DL2YkEtLWdrbpuGPEqY3/jQkbF8E7MhgAMOLxSQhMjsPpF/ZKVbrFHDbESkpKkJmZCT8/P2zbts1sm4kTJwIAoqOjO5f9GHrx8fFwdZXmcbv0874okOacTnOrEQUX9ZL03Ve3zpah4tBJhC6cgiFxYzqX1353BZfeysK03c/D3d8HCW+sQ/7v/oKWG/USVmsZhw2xjIwMdHR0YPny5fD09DTbxs3t3q0lPw2xy5cv4/Dhw1CpVJg0aZJdaqWea20z4uJl6f7AzhWLGWIA8O2OQ+gwtiM2dWnX5TsPo6O9HQtOvAHd6Yu4elSsixgOG2K5ubkAgBkzZty3TVVVFYCuITZ9+nRotVpkZWUhKSnJtkWSxS5erofRKN3tvoUltZL13VdNGh2uHj2NgOlRGPpIROdyk7EdtwrKoPB9CJczv5Cwwt5x2KuT165dAwAEBwebXW80GnH69L1PnJ+GmFxu/VyPi4uDTqez+n4HolaXUYByhdl1BRkLHjh1QuXn1vl/5Yll922n0zdj0tNZ3ZZ/+PEJBL5vvn9rcjHJsRnxVt/vd7sOI3ThFMSmLsXxxa8AAIY+EoFRS2eg5K+fIH7rr5CVnIr2VsvP/YWPDsddWe/uy1SpVDh79myvtnXYEDMYDACAlpYWs+szMzOh1+uhVCoRGmrbG311Oh2qq6tt2seAofQDlOZX/TgHrCecneQ9bvtTbW1Gu/wsB8mcgF5MrNeduYT9/ovvu/6H76vxt8B/Hk46uyswded6nHvtAErfOY45H27Fwy89g4LN+y3uu0ZbgzumdsuL7iOHDTGVSoX6+noUFhYiISGhyzqtVovU1FQAQFRUlM1P3qtUKpvufyBpdXkI9zug0+kfPKte5ecGZyc5jO0d0OnNf8D93L5cXZ3gN3x4T0rtExeTHLDDwyYmvfIsbl+/idL9xwAAp1L2YMFn23H9H/m48bVlU0oC/AP6NBLrLYcNsaSkJJSUlCAtLQ3JyckIDw8HABQUFGDFihXQ6++doLXHJNfeDpOpu9KrDYj4xWGz68wd/v1/lSeWIXCYB3T6FgQlf2Bx/yuWPoG3XzF/tdua7PE8seEzYxG6YAqOztrUuazp2g2ce+0ApuxYj6yZmyx6gW/59+V876Q1qdVq+Pr6orKyEuPGjcOECRMwevRoxMfHIywsDDNnzgTQ9XwY9X/hwQ/B091Fsv4nRvpJ1re1Veeex/tjV8JQ3fWKa+n+YziSsEGYN5A7bIgFBgYiLy8Pc+fOhUKhgEajgY+PD9LT05GTk4Py8nIADDHRyOUyxI71kax/RwoxR+Gwh5MAEBERgezs7G7Lb9++DY1GA7lcjvHjx0tQGfXF/EdHIK/wht37DRjqjpgxYtw7OZA4dIjdz6VLl2AymRAeHg539+6X5A8dOgQAKC4u7vJ1SEgI4uLi7FcomfWrheH4w5uFaLtj3ythaxeP5VuR+qEBGWJFRUUA7n8ouWTJErNfr1y5Evv377dpbfRgft4KPDU7FO9m2+9hhc7OMqxeFG63/qjnGGJm8AVQ/d+Wf38YRz7XwNBitEt/qSujEDDU8nllUlGGqjBt1/Nw9VHiblMzTqXsQUN5VZc2qinjMfHl5XDxUMBkAqo+O4dzrx0ABPv9H5Bj4weFGPV/oYFKvPGC9We0mxM5cjA2Pxdrl76sJfG/1qL8vRP4cOpGFO35CFN3bejW5s4PBny1bgc+evS3yH5MjaGTxmDUkkclqLZvBmSI5ebmwmQyYe7cuVKXQn2wdslYPDEt0KJtdPpmVN0w9GhiLAAoXJ3wzh+nw3WQU29KlITC1wu+0SNRcfgkAOBaztfwCPCFMqTrhNK6i1dx+/q9lwu3t91F3UUNPIOG2r3evhqQIUaOQS6X4eAbMzEltuf350x6OgtByR/0aGLsIBc5Dv9pFuLGDelLmXbnMdwPLTfqu7xf8na1Hh7D7z89xG3IYITMm4zKz87Zo0SrYoiR0DzcXXDsrccwO9G6twJ5ursg583ZeGJakFX32x+5eLph1t9eRNHeo6j9tkLqcizGECPhebq74JM3Z2NH6iNwU/T9sC9pcgAuHnkSSZNtf4+kLRiq9XAb5g2Z0z//vD2H+3WbmQ8Azh4KJL//e1w/XoDi9O5zKkXAECOH4OQkx29WjMe3f38SC2cGQy63/Kb+sEAl3t48FZ+mP47ggPs8KkMArbWNqCu6ipG/nA4ACJ47GQZtHZo0XR8H5ex+L8CqvziP73aavx9VBDIT5xOQA6rU3ca+Q2U48rkGpVd/QEeH+V9z38GumPawCmsXj8XsxOG9Cj9b6OsN4F4jAzB153q4eitx93YLTv3mTTSUXkfi9nWo/PQsKj89i6iURYjZ9BQayio7t9Nkn8F3u470qs/lFe9JcgM4Q4wcnqH5Li6U1aGishGtd9rh4iyHt9cgxI71xQh/z375HgV7PMXC2qQKsQE52ZUGFg93F0yJHWbRVUwSB8+JEZHQGGJEJDSGGBEJjSFGRELj1UmifshkMgnzeOgfObu5SnKllyFGRELj4SQRCY0hRkRCY4gRkdAYYkQkNIYYEQmNIUZEQmOIEZHQGGJEJDSGGBEJjSFGREJjiBGR0BhiRCQ0hhgRCY0hRkRCY4gRkdAYYkQkNIYYEQmNIUZEQmOIEZHQGGJEJDSGGBEJjSFGREJjiBGR0BhiRCQ0hhgRCe3/AJ7kxI1OgIOXAAAAAElFTkSuQmCC",
      "text/plain": [
       "<Figure size 370.906x200.667 with 1 Axes>"
      ]
     },
<<<<<<< HEAD
     "execution_count": 7,
=======
     "execution_count": 8,
>>>>>>> 7ae29b78
     "metadata": {},
     "output_type": "execute_result"
    }
   ],
   "source": [
    "c.draw(output=\"mpl\")"
   ]
  },
  {
   "cell_type": "code",
   "execution_count": null,
   "id": "538feffc",
   "metadata": {},
   "outputs": [],
   "source": []
  }
 ],
 "metadata": {
  "kernelspec": {
   "display_name": "Python 3 (ipykernel)",
   "language": "python",
   "name": "python3"
  },
  "language_info": {
   "codemirror_mode": {
    "name": "ipython",
    "version": 3
   },
   "file_extension": ".py",
   "mimetype": "text/x-python",
   "name": "python",
   "nbconvert_exporter": "python",
   "pygments_lexer": "ipython3",
   "version": "3.11.13"
  }
 },
 "nbformat": 4,
 "nbformat_minor": 5
}<|MERGE_RESOLUTION|>--- conflicted
+++ resolved
@@ -90,11 +90,7 @@
   },
   {
    "cell_type": "code",
-<<<<<<< HEAD
-   "execution_count": 4,
-=======
    "execution_count": 7,
->>>>>>> 7ae29b78
    "id": "0f787d90",
    "metadata": {},
    "outputs": [],
@@ -1060,13 +1056,8 @@
   },
   {
    "cell_type": "code",
-<<<<<<< HEAD
-   "execution_count": 7,
-   "id": "917b2834-db97-43a9-8f76-cdfc9fe815e7",
-=======
    "execution_count": 8,
    "id": "66df7586",
->>>>>>> 7ae29b78
    "metadata": {},
    "outputs": [
     {
@@ -1076,11 +1067,7 @@
        "<Figure size 370.906x200.667 with 1 Axes>"
       ]
      },
-<<<<<<< HEAD
-     "execution_count": 7,
-=======
      "execution_count": 8,
->>>>>>> 7ae29b78
      "metadata": {},
      "output_type": "execute_result"
     }
