--- conflicted
+++ resolved
@@ -3,10 +3,6 @@
 
 [![License](https://img.shields.io/badge/License-Apache%202.0-blue.svg)](https://opensource.org/licenses/Apache-2.0)
 [![Python](https://img.shields.io/badge/python-3.10%2B-blue)](https://www.python.org/downloads/)
-<<<<<<< HEAD
-
-=======
->>>>>>> 7ae29b78
 [![Real Quantum Hardware](https://img.shields.io/badge/Quantum%20Hardware-Homebrew__S2-brightgreen)](https://www.tyxonq.com/)
 
 For Chinese Introduction, see: [中文README](README_cn.md).
@@ -29,70 +25,6 @@
 
 ## Quick start
 
-<<<<<<< HEAD
-### 🔥 Real Quantum Hardware Integration
-- **Production-Ready Quantum Execution**: Direct integration with **QureGenAI's Homebrew_S2** quantum processor
-- **Pulse-Level Control**: Support for both gate-level operations and **pulse-level signals** for advanced quantum control
-- **Real-Time Quantum Computing**: Execute your quantum algorithms on actual quantum hardware with low latency
-- **Quantum-Classical Hybrid Workflows**: Seamlessly combine classical preprocessing with quantum execution
-- **Microwave Pulse Support**: Advanced pulse-level control interface for complex quantum experiments. Supports 8 waveform types including Gaussian, DRAG, CosineDrag, and more. Features parameterized waveforms and TQASM 0.2 generation. [Learn more →](docs/pulse_support_en.md)
-
-### 🚀 Upcoming API & MCP Services (Coming Soon)
-- **🔗 Quantum API Gateway**: RESTful APIs for direct quantum hardware access
-- **🤖 LLM Integration**: Model Control Protocol (MCP) services for large language model integration
-- **☁️ Quantum Cloud Services**: Scalable quantum computing as a service
-- **📊 Real-time Monitoring**: Quantum job monitoring and result analytics
-
-### Unified Quantum-Classical Hybrid Computing Paradigm​​
-- Supports efficient simulation and optimization of variational quantum algorithms (​​VQE, QAOA​​), featuring a built-in ​​automatic differentiation engine​​ for seamless integration with PyTorch/TensorFlow gradient computation workflows.
-- Provides a ​​hybrid task scheduler​​ that dynamically allocates quantum hardware and classical computing resources (CPU/GPU) for acceleration​​.
-
-### Multi-Level Hardware Support​​
-​​- **Direct Quantum Hardware Integration​​**: Compatible with mainstream quantum processors (e.g., superconducting), supporting low-level control from ​​gate-level operations​​ to **​​pulse-level signals** :fire: :fire: :fire:​.
-- **Advanced Pulse Control**: Comprehensive pulse-level interface supporting 8 waveform types (Gaussian, DRAG, CosineDrag, Flattop, Sine, Cosine, Constant, GaussianSquare) with parameterized control and TQASM 0.2 generation for precise quantum manipulation.
-- ​​**Heterogeneous Computing Optimization​​**: Enhances simulation throughput via ​​GPU vectorization​​ and quantum instruction compilation.
-
-### Generative AI Integration​​
-- Built-in [Generative ​Quantum Eigensolver (GQE)](https://arxiv.org/abs/2401.09253)​​ and [​​Quantum Machine Learning (QML)](​​https://arxiv.org/abs/2502.01146) modules for direct pre-trained model deployment in tasks like molecular structure generation and protein folding computing.
-- Supports ​​large language model (LLM) interaction​​, enabling automated ​​"natural language → quantum circuit"​​ generation (experimental feature).
-
-### Domain-Specific Toolkits​​
-- **Quantum Chemistry Suite​​**: Includes molecular Hamiltonian builders and electronic structure analysis tools, compatible with classical quantum chemistry and drug discovery framework like [PySCF](https://pyscf.org/), [ByteQC](https://github.com/bytedance/byteqc) and [​​OpenMM](https://openmm.org/)​​.
-- ​​**Materials Simulation Library​​**: Integrates ​​quantum-accelerated density functional theory (DFT)​​ modules for predicting novel material band structures.
-
-## 🚀 Roadmap & Development Status
-
-### ✅ Current Features (v1.x)
-- [x] Quantum circuit simulation and optimization
-- [x] **Real quantum hardware execution** (Homebrew_S2)
-- [x] **Advanced pulse-level control interface** with 8 waveform types and TQASM 0.2 support
-- [x] Automatic differentiation engine
-- [x] Multi-backend support (NumPy, PyTorch, TensorFlow, JAX)
-- [ ] Variational quantum algorithms (VQE,GQE,QAOA)
-- [ ] Quantum chemistry toolkit integration
-
-### 🔄 In Progress (v2.x)
-- [x] **Quantum API Gateway** - RESTful APIs for quantum hardware access
-- [x] **MCP Services** - Large language model integration protocols  
-- [ ] Advanced quantum error mitgation protocols
-- [x] **Enhanced pulse-level control interface** - Additional waveform types and advanced calibration features
-- [x] Real-time quantum job monitoring dashboard
-- [ ] Quantum circuit optimization using machine learning
-
-### 🎯 Future Plans (v3.x+)
-- [ ] **Multi-QPU Support** - Support for additional quantum processors
-- [ ] **Quantum Networking** - Distributed quantum computing capabilities
-- [ ] **Advanced QML Models** - Pre-trained quantum machine learning models
-- [ ] **Natural Language Interface** - "English → Quantum Circuit" generation
-- [ ] **Quantum Advantage Benchmarks** - Standardized performance metrics
-- [ ] **Enterprise Cloud Platform** - Scalable quantum computing infrastructure
-
-### 🧪 Experimental Features
-- [ ] Quantum generative adversarial networks (QGANs)
-- [ ] Quantum federated learning protocols
-- [ ] Quantum-enhanced drug discovery pipelines
-- [ ] Materials discovery acceleration frameworks
-=======
 ### Minimal circuit → simulator / hardware
 ```python
 import tyxonq as tq
@@ -131,7 +63,6 @@
 print("E[Z] (sim)", ez_sim)
 print("E[Z] (hw) ", ez_hw)
 ```
->>>>>>> 7ae29b78
 
 ### Minimal Quantum Chemistry (PySCF‑style)
 ```python
@@ -201,49 +132,6 @@
 
 - **☁️ Quantum Cloud Services**: Scalable quantum computing as a service
 
-<<<<<<< HEAD
-## 🎛️ Advanced Pulse Support
-
-TyxonQ provides comprehensive pulse-level control capabilities for advanced quantum experiments and precise quantum manipulation.
-
-### Key Features
-- **8 Waveform Types**: Gaussian, DRAG, CosineDrag, Flattop, Sine, Cosine, Constant, GaussianSquare
-- **Parameterized Control**: Dynamic waveform generation with mathematical precision
-- **TQASM 0.2 Generation**: Industry-standard pulse-level circuit representation
-- **Hardware Integration**: Direct execution on quantum processors like Homebrew_S2
-
-### Quick Example
-```python
-import tyxonq as tq
-from tyxonq import waveforms
-
-# Create pulse-enabled circuit
-qc = tq.Circuit(1)
-qc.use_pulse()
-
-# Define parameterized waveform
-param_t = tq.Param("t")
-builder = qc.calibrate("rabi_experiment", [param_t])
-builder.new_frame("drive_frame", param_t)
-builder.play("drive_frame", waveforms.CosineDrag(param_t, 0.2, 0.0, 0.0))
-builder.build()
-
-# Generate TQASM code
-tqasm_code = qc.to_tqasm()
-print(tqasm_code)
-```
-
-### Documentation
-- **[English Documentation](docs/pulse_support_en.md)** - Complete pulse interface guide
-- **[Chinese Documentation](docs/pulse_support_cn.md)** - 中文脉冲接口指南
-- **[Japanese Documentation](docs/pulse_support_jp.md)** - 日本語パルスインターフェースガイド
-
----
-
-## Basic Usage and Guide
-Considering that the features and documentation related to ​​TyxonQ characteristics​​ are currently under development, you can refer to the upstream library ​​[Tensorcircuit](https://github.com/tencent-quantum-lab/tensorcircuit)​​ for usage guidance in the interim: [Quick Start](https://github.com/tencent-quantum-lab/tensorcircuit/blob/master/docs/source/quickstart.rst) and [full documentation](https://tensorcircuit.readthedocs.io/). We will promptly update the ​​TyxonQ documentation and tutorials in [English](), [Chinese]() and [Japanese]()​​.
-=======
->>>>>>> 7ae29b78
 
 
 ### Quantum AIDD Key features
@@ -263,13 +151,8 @@
 
 
 ## Dependencies
-<<<<<<< HEAD
-- Python >= 3.10, <3.13 (supports Python 3.10, 3.11, 3.12)
-
-=======
 - Python >= 3.10 (supports Python 3.10, 3.11, 3.12+)
 - PyTorch >= 1.8.0
->>>>>>> 7ae29b78
 
 
 ## 📧 Contact & Support
@@ -288,41 +171,10 @@
 *扫码关注公众号获取最新资讯 | Scan to follow for latest updates*  
 *扫码加入开发者群进行技术交流 | Scan to join developer community*
 
-<<<<<<< HEAD
-</div>
-
-### Discord
-Welcome to join our TyxonQ server on Discord: https://discord.gg/jmaV6Zaz
-
-We hope this space will become a practical resource for you to learn and contribute to the open source quantum computing project TyxonQ.
-
-Our original intention for establishing this server:
-1. Discuss and exchange quantum computing development, usage, and cutting-edge information with friends from around the world.
-2. Welcome everyone to use TyxonQ! Your valuable feedback will be the source of our progress!
-3. Recruit documentation editing volunteers for TyxonQ worldwide, hoping we can work together to make quantum computing an accessible reality!
-
-You will witness us building a higher quality quantum computing software framework. If you are willing, you are also welcome to become a contributor and work together to create an even more excellent open source quantum computing project based on real machines! 🖥️
-
-=======
->>>>>>> 7ae29b78
 ### Development Team
 - **QureGenAI**: Quantum hardware infrastructure and services
 - **TyxonQ Core Team**: Framework development and optimization
 - **Community Contributors**: Open source development and testing
 
-<<<<<<< HEAD
-
-## Changelog
-
-- See the full changelog:[`CHANGELOG.md`](./CHANGELOG.md)
-
-### Recent Updates（Summary）
-- v0.3.0 - Add comprehensive pulse-level control capabilities for advanced quantum experiments and precise quantum manipulation.
-- v0.2.1 — Official Python 3.10+ support; updated Chinese and Japanese READMEs; Homebrew_S2 HTTP API and documentation updated for multi-tool invocation and MCP service integration.
-- v0.1.1 — Initial public release; support for real quantum hardware Homebrew_S2 integration; added cloud task management examples; improved multi-backend and automatic differentiation experience.
-- v0.1.0 — Internal preview; framework skeleton with basic circuit/compiler/backend modules.
-
-=======
->>>>>>> 7ae29b78
 ## License
 TyxonQ is open source, released under the Apache License, Version 2.0.